package org.studentsuccessplan.ssp.web.api;

import java.util.List;
import java.util.Map;
import java.util.Map.Entry;
import java.util.UUID;

import javax.validation.Valid;
import javax.validation.constraints.NotNull;

import org.slf4j.Logger;
import org.slf4j.LoggerFactory;
import org.springframework.beans.factory.annotation.Autowired;
import org.springframework.security.access.prepost.PreAuthorize;
import org.springframework.stereotype.Controller;
import org.springframework.web.bind.annotation.PathVariable;
import org.springframework.web.bind.annotation.RequestBody;
import org.springframework.web.bind.annotation.RequestMapping;
import org.springframework.web.bind.annotation.RequestMethod;
import org.springframework.web.bind.annotation.RequestParam;
import org.springframework.web.bind.annotation.ResponseBody;
import org.studentsuccessplan.ssp.model.ObjectStatus;
import org.studentsuccessplan.ssp.model.Person;
import org.studentsuccessplan.ssp.model.Task;
import org.studentsuccessplan.ssp.service.ObjectNotFoundException;
import org.studentsuccessplan.ssp.service.TaskService;
import org.studentsuccessplan.ssp.transferobject.TaskTO;
import org.studentsuccessplan.ssp.util.sort.SortingAndPaging;

import com.google.common.collect.Maps;

@PreAuthorize("hasRole('ROLE_USER')")
@Controller
@RequestMapping("/person/{personId}/task")
public class PersonTaskController extends
		AbstractPersonAssocController<Task, TaskTO> {

	protected PersonTaskController() {
		super(Task.class, TaskTO.class);
	}

	private static final Logger LOGGER = LoggerFactory
			.getLogger(PersonTaskController.class);

	@Autowired
	private transient TaskService service;

	/**
	 * Get All tasks for a given person, group them by their Task Group. A Task
	 * Group name is equivalent to the name of the Challenge associated with the
	 * Task. In the case of Custom Tasks, they are associated with a group named
	 * "Custom".
	 * 
	 * @param personId
	 *            Person identifier
	 * @param id
	 *            Task identifier (though it is currently unused)
	 * @param status
	 *            Object status
	 * @param start
	 *            First result index
	 * @param limit
	 *            Maximum amount of result rows to return
	 * @param sort
	 *            Sort property
	 * @param sortDirection
	 *            Sort direction
	 * @return Task lists in task groups.
	 * @throws ObjectNotFoundException
	 *             If the person identifier is not valid.
	 */
	@RequestMapping(value = "/group/", method = RequestMethod.GET)
	public @ResponseBody
<<<<<<< HEAD
	Map<String, List<TaskTO>> getAllTasksWithTaskGroup(
			final @PathVariable UUID personId,
=======
	Map<String, List<Task>> getAllTasksWithTaskGroup(
			final @PathVariable UUID personId, final @PathVariable UUID id,
>>>>>>> f1063fdd
			final @RequestParam(required = false) ObjectStatus status,
			final @RequestParam(required = false) Integer start,
			final @RequestParam(required = false) Integer limit,
			final @RequestParam(required = false) String sort,
			final @RequestParam(required = false) String sortDirection)
			throws ObjectNotFoundException {

<<<<<<< HEAD
		final Map<String, List<TaskTO>> taskTOsWithTaskGroups = Maps
				.newTreeMap();

		final Map<String, List<Task>> tasksWithTaskGroups = service
				.getAllGroupedByTaskGroup(
						personService.get(personId),
						SortingAndPaging.createForSingleSort(status, start,
								limit, sort, sortDirection, null));

		for (Entry<String, List<Task>> tasksWithTaskGroup : tasksWithTaskGroups
				.entrySet()) {
			taskTOsWithTaskGroups.put(tasksWithTaskGroup.getKey(),
					TaskTO.tasksToTaskTOs(tasksWithTaskGroup.getValue()));
		}

		return taskTOsWithTaskGroups;
	}

	/**
	 * Method Signature on this method will be changed to return a printable
	 * report
	 * 
	 * @throws ObjectNotFoundException
	 */
	@RequestMapping(value = "/print/", method = RequestMethod.GET)
	public @ResponseBody
	List<TaskTO> print(
			final @PathVariable UUID personId,
			final @RequestBody List<UUID> taskIds)
			throws ObjectNotFoundException {

		final List<Task> tasks = service.getTasksInList(taskIds,
				new SortingAndPaging(ObjectStatus.ACTIVE));
=======
		service.getAllGroupedByTaskGroup(personService.get(personId),
				SortingAndPaging.createForSingleSort(status, start, limit,
						sort, sortDirection, null));
>>>>>>> f1063fdd

		return TaskTO.tasksToTaskTOs(tasks);
	}

	@RequestMapping(value = "/email/", method = RequestMethod.GET)
	public @ResponseBody
	boolean email(
			final @PathVariable UUID personId,
			final @RequestBody @Valid EmailForm emailForm)
			throws Exception {

		final List<Task> tasks = service.getTasksInList(emailForm.getTaskIds(),
				new SortingAndPaging(ObjectStatus.ACTIVE));
		final Person student = personService.get(personId);

		final List<Person> recipients;

		if (emailForm.getRecipientIds() == null) {
			recipients = null;
		} else {
			// get a list of recipients from a list of recipientIds
			recipients = personService.peopleFromListOfIds(
					emailForm.getRecipientIds(),
					new SortingAndPaging(ObjectStatus.ACTIVE));
		}

		service.sendTasksForPersonToEmail(tasks, student,
				emailForm.getRecipientEmailAddresses(), recipients);

		return true;
	}

	/**
	 * Command Object for the email method of the PersonTaskController
	 * Only one of either recipientEmailAddresses or recipientIds is required
	 * 
	 */
	protected class EmailForm {
		@NotNull
		private List<UUID> taskIds;

		private List<String> recipientEmailAddresses;
		private List<UUID> recipientIds;

		public List<UUID> getTaskIds() {
			return taskIds;
		}

		public void setTaskIds(List<UUID> taskIds) {
			this.taskIds = taskIds;
		}

		public List<String> getRecipientEmailAddresses() {
			return recipientEmailAddresses;
		}

		public void setRecipientEmailAddresses(
				List<String> recipientEmailAddresses) {
			this.recipientEmailAddresses = recipientEmailAddresses;
		}

		public List<UUID> getRecipientIds() {
			return recipientIds;
		}

		public void setRecipientIds(List<UUID> recipientIds) {
			this.recipientIds = recipientIds;
		}
	}

	@Override
	protected Logger getLogger() {
		return LOGGER;
	}

	@Override
	protected TaskService getService() {
		return service;
	}
}<|MERGE_RESOLUTION|>--- conflicted
+++ resolved
@@ -71,13 +71,8 @@
 	 */
 	@RequestMapping(value = "/group/", method = RequestMethod.GET)
 	public @ResponseBody
-<<<<<<< HEAD
 	Map<String, List<TaskTO>> getAllTasksWithTaskGroup(
 			final @PathVariable UUID personId,
-=======
-	Map<String, List<Task>> getAllTasksWithTaskGroup(
-			final @PathVariable UUID personId, final @PathVariable UUID id,
->>>>>>> f1063fdd
 			final @RequestParam(required = false) ObjectStatus status,
 			final @RequestParam(required = false) Integer start,
 			final @RequestParam(required = false) Integer limit,
@@ -85,7 +80,6 @@
 			final @RequestParam(required = false) String sortDirection)
 			throws ObjectNotFoundException {
 
-<<<<<<< HEAD
 		final Map<String, List<TaskTO>> taskTOsWithTaskGroups = Maps
 				.newTreeMap();
 
@@ -119,11 +113,6 @@
 
 		final List<Task> tasks = service.getTasksInList(taskIds,
 				new SortingAndPaging(ObjectStatus.ACTIVE));
-=======
-		service.getAllGroupedByTaskGroup(personService.get(personId),
-				SortingAndPaging.createForSingleSort(status, start, limit,
-						sort, sortDirection, null));
->>>>>>> f1063fdd
 
 		return TaskTO.tasksToTaskTOs(tasks);
 	}
