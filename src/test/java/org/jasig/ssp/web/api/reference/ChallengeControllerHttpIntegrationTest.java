package org.jasig.ssp.web.api.reference;

import static org.junit.Assert.assertEquals;
import static org.junit.Assert.assertFalse;
import static org.junit.Assert.assertNotNull;
import static org.junit.Assert.assertTrue;

import java.util.UUID;

import org.jasig.ssp.model.ObjectStatus;
import org.jasig.ssp.model.Person;
import org.jasig.ssp.model.reference.Challenge;
import org.jasig.ssp.service.impl.SecurityServiceInTestEnvironment;
import org.jasig.ssp.transferobject.PagedResponse;
import org.jasig.ssp.transferobject.ServiceResponse;
import org.jasig.ssp.transferobject.reference.ChallengeTO;
import org.jasig.ssp.web.api.AbstractControllerHttpTestSupport;
import org.junit.Assert;
import org.junit.Before;
import org.junit.Ignore;
import org.junit.Test;
import org.junit.runner.RunWith;
import org.springframework.beans.factory.annotation.Autowired;
import org.springframework.test.context.ContextConfiguration;
import org.springframework.test.context.junit4.SpringJUnit4ClassRunner;
import org.springframework.test.context.transaction.TransactionConfiguration;
import org.springframework.transaction.annotation.Transactional;
import org.springframework.web.bind.annotation.RequestMethod;
import org.springframework.web.method.HandlerMethod;
import org.springframework.web.servlet.ModelAndView;

/**
 * {@link ChallengeController} Spring annotation mapping tests.
 * 
 * @author jon.adams
 */
@RunWith(SpringJUnit4ClassRunner.class)
@ContextConfiguration("../../ControllerIntegrationTests-context.xml")
@TransactionConfiguration
@Transactional
public class ChallengeControllerHttpIntegrationTest
		extends
		AbstractControllerHttpTestSupport<ChallengeController, ChallengeTO, Challenge> {

	/**
	 * Controller instance used to run tests.
	 */
	@Autowired
	private transient ChallengeController controller;

	private static final UUID CHALLENGE_ID = UUID
			.fromString("f5bb0a62-1756-4ea2-857d-5821ee44a1d0");

	private static final String CHALLENGE_NAME = "Test Challenge";

	@Autowired
	private transient SecurityServiceInTestEnvironment securityService;

	/**
	 * Setup the security service with the administrator user.
	 */
	@Override
	@Before
	public void setUp() {
		super.setUp();
		securityService.setCurrent(new Person(Person.SYSTEM_ADMINISTRATOR_ID));
	}

	/**
	 * Test the
	 * {@link ChallengeController#getAll(org.jasig.ssp.model.ObjectStatus, Integer, Integer, String, String)}
	 * action.
	 * 
	 * @throws Exception
	 *             Thrown if the controller throws any exceptions.
	 */
	@Test
	public void testControllerGetAllRequest() throws Exception {
		// Request URI, but do not include any Spring configuration roots, but
		// do include class-level root paths. Example:
		// "/reference/controllerlevelmapping/mymethodmapping"
		final String requestUri = "/1/reference/challenge/";
		final Object handler;
		final HandlerMethod expectedHandlerMethod;

		request.setMethod(RequestMethod.GET.toString());
		request.setRequestURI(requestUri);

		handler = getHandler(request);

		// Lookup the expected handler that Spring should have pulled.
		// HandlerMethod(controller, action (method) name, parameters)
		expectedHandlerMethod = new HandlerMethod(controller, "getAll",
				ObjectStatus.class, Integer.class, Integer.class, String.class,
				String.class);

		Assert.assertEquals("Correct handler found for request url: "
				+ requestUri, expectedHandlerMethod.toString(),
				handler.toString());
	}

	/**
	 * Test the
	 * {@link ChallengeController#getAll(ObjectStatus, Integer, Integer, String, String)}
	 * mapping.
	 * 
	 * <p>
	 * Assumes that there is some sample data in the Challenges database.
	 * 
	 * @throws Exception
	 *             Thrown if the controller throws any exceptions.
	 */
	@Test
	public void testControllerGetAllResponse() throws Exception {
		final String requestUri = "/1/reference/challenge/";
		request.setMethod(RequestMethod.GET.toString());
		request.setRequestURI(requestUri);

		final Object handler = getHandler(request);

		final HandlerMethod expectedHandlerMethod = new HandlerMethod(
				controller, "getAll", ObjectStatus.class, Integer.class,
				Integer.class, String.class, String.class);

		Assert.assertEquals("Correct handler found for request url: "
				+ requestUri, expectedHandlerMethod.toString(),
				handler.toString());

		Assert.assertNotNull("Response mock object should not have been null.",
				response);

		// Handle the actual request
		final ModelAndView mav = handlerAdapter.handle(request, response,
				handler);
		assertNotNull("Response was not handled.", mav);

		@SuppressWarnings("unchecked")
<<<<<<< HEAD
		PagedResponse<ChallengeTO> result = (PagedResponse<ChallengeTO>) getModelObject(mav);
=======
		final PagingTO<ChallengeTO, Challenge> result = (PagingTO<ChallengeTO, Challenge>) getModelObject(mav);
>>>>>>> 43e2c1ec

		assertNotNull(
				"Return object from the controller should not have been null.",
				result);

		assertFalse("Result should not have been empty.", result.getRows()
				.isEmpty());
		assertEquals("Challenge list counts did not match.",
				result.getResults(), result.getRows().size());
	}

	/**
	 * Test the {@link ChallengeController#get(UUID)} mapping.
	 * 
	 * <p>
	 * Assumes that the sample reference data instances are in the database.
	 * 
	 * @throws Exception
	 *             Thrown if the controller throws any exceptions.
	 */
	@Ignore
	@Test
	public void testControllerGet() throws Exception {
		assertNotNull(
				"Controller under test was not initialized by the container correctly.",
				controller);

		final ChallengeTO obj = controller.get(CHALLENGE_ID);

		assertNotNull(
				"Returned ChallengeTO from the controller should not have been null.",
				obj);

		assertEquals("Returned Challenge.Name did not match.", CHALLENGE_NAME,
				obj.getName());

		// Request URI, but do not include any Spring configuration roots, but
		// do include class-level root paths. Example:
		// "/reference/controllerlevelmapping/mymethodmapping"
		final String requestUri = "/1/reference/challenge/"
				+ CHALLENGE_ID.toString();
		final Object handler;
		final HandlerMethod expectedHandlerMethod;

		request.setMethod(RequestMethod.GET.toString());
		request.setRequestURI(requestUri);

		handler = getHandler(request);

		// Lookup the expected handler that Spring should have pulled.
		// HandlerMethod(controller, action (method) name, parameters)
		expectedHandlerMethod = new HandlerMethod(controller, "get", UUID.class);

		// For the most part we will be expecting HandlerMethod objects to be
		// returned for our controllers.
		// Calling the to string method will print the complete method
		// signature.
		Assert.assertEquals("Correct handler found for request url: "
				+ requestUri, expectedHandlerMethod.toString(),
				handler.toString());

		Assert.assertNotNull("Response mock object should not have been null.",
				response);

		// Handle the actual request
		final ModelAndView mav = handlerAdapter.handle(request, response,
				handler);
		assertNotNull("Response was not handled.", mav);

		final ChallengeTO result = (ChallengeTO) getModelObject(mav);

		assertNotNull(
				"Return object from the controller should not have been null.",
				result);

		assertEquals("Challenge identifiers did not match.", CHALLENGE_ID,
				result.getId());
		assertEquals("Challenge names did not match.", CHALLENGE_NAME,
				result.getName());
	}

	/**
	 * Test the {@link ChallengeController#delete(UUID)} mapping.
	 * 
	 * <p>
	 * Assumes that the sample reference data instances are in the database.
	 * 
	 * @throws Exception
	 *             Thrown if the controller throws any exceptions.
	 */
	@Test
	public void testControllerDelete() throws Exception {
		final String requestUri = "/1/reference/challenge/"
				+ CHALLENGE_ID.toString();

		request.setMethod(RequestMethod.DELETE.toString());
		request.setRequestURI(requestUri);

		final Object handler = getHandler(request);

		// Lookup the expected handler that Spring should have pulled.
		// HandlerMethod(controller, action (method) name, parameters)
		final HandlerMethod expectedHandlerMethod = new HandlerMethod(
				controller, "delete",
				UUID.class);

		Assert.assertEquals("Correct handler found for request url: "
				+ requestUri, expectedHandlerMethod.toString(),
				handler.toString());
		Assert.assertNotNull("Response mock object should not have been null.",
				response);

		// Handle the actual request
		final ModelAndView mav = handlerAdapter.handle(request, response,
				handler);
		assertNotNull("Response was not handled.", mav);

		final ServiceResponse result = (ServiceResponse) getModelObject(mav);

		assertNotNull(
				"Return object from the controller should not have been null.",
				result);

		assertTrue("Challenge was not deleted.", result.isSuccess());
	}
}<|MERGE_RESOLUTION|>--- conflicted
+++ resolved
@@ -135,11 +135,7 @@
 		assertNotNull("Response was not handled.", mav);
 
 		@SuppressWarnings("unchecked")
-<<<<<<< HEAD
 		PagedResponse<ChallengeTO> result = (PagedResponse<ChallengeTO>) getModelObject(mav);
-=======
-		final PagingTO<ChallengeTO, Challenge> result = (PagingTO<ChallengeTO, Challenge>) getModelObject(mav);
->>>>>>> 43e2c1ec
 
 		assertNotNull(
 				"Return object from the controller should not have been null.",
