<?xml version="1.0" encoding="UTF-8"?>

<databaseChangeLog xmlns="http://www.liquibase.org/xml/ns/dbchangelog"
	xmlns:xsi="http://www.w3.org/2001/XMLSchema-instance" xmlns:ext="http://www.liquibase.org/xml/ns/dbchangelog-ext"
	xsi:schemaLocation="http://www.liquibase.org/xml/ns/dbchangelog 
		http://www.liquibase.org/xml/ns/dbchangelog/dbchangelog-2.0.xsd
		http://www.liquibase.org/xml/ns/dbchangelog-ext 
		http://www.liquibase.org/xml/ns/dbchangelog/dbchangelog-ext.xsd">

	<changeSet author='jon.adams' id='Add early_alert_suggestion table'>
		<createTable tableName="early_alert_suggestion">
			<column name="id" type="uuid">
				<constraints primaryKey="true" nullable="false" />
			</column>
			<column name="name" type="character varying(80)">
				<constraints nullable="false" />
			</column>
			<column name="description" type="text">
				<constraints nullable="true" />
			</column>
			<column name="created_date" type="datetime">
				<constraints nullable="false" />
			</column>
			<column name="modified_date" type="datetime" />
			<column name="created_by" type="uuid">
				<constraints nullable="false"
					foreignKeyName="early_alert_suggestion_created_by_person_id"
					references="person(id)" />
			</column>
			<column name="modified_by" type="uuid">
				<constraints nullable="true"
					foreignKeyName="early_alert_suggestion_modified_by_person_id"
					references="person(id)" />
			</column>
			<column name="object_status" type="int">
				<constraints nullable="false" />
			</column>
			<column name="sort_order" type="smallint" defaultValue="0">
				<constraints nullable="false" />
			</column>
		</createTable>

		<sql>grant all on early_alert_suggestion to ssp</sql>
		<rollback>
			<dropTable tableName="early_alert_suggestion" />
		</rollback>

		<!-- Theres a different assumption in the liquibase handling of timezones 
			on postgres. Specifying "Without" timezone -->
		<modifySql dbms="postgresql">
			<replace replace="WITH TIME ZONE" with="WITHOUT TIME ZONE" />
		</modifySql>
	</changeSet>

	<changeSet id="create reference data - early_alert_suggestion"
		author="jon.adams">
		<insert tableName="early_alert_suggestion">
			<column name="id" value="B2D11160-5056-A51A-807D9897C14BDD44" />
			<column name="name" value="Counseling Services" />
			<column name="description" value="" />
			<column name="created_date" valueDate="2012-05-03T00:00:00" />
			<column name="modified_date" valueDate="2012-05-03T00:00:00" />
			<column name="created_by" value="58ba5ee3-734e-4ae9-b9c5-943774b4de41" />
			<column name="modified_by" value="58ba5ee3-734e-4ae9-b9c5-943774b4de41" />
			<column name="object_status" value="1" />
			<column name="sort_order" value="3" />
		</insert>
		<insert tableName="early_alert_suggestion">
			<column name="id" value="B2D111FD-5056-A51A-80FE6F3344174DBE" />
			<column name="name" value="DEV Professional Tutoring" />
			<column name="description" value="" />
			<column name="created_date" valueDate="2012-05-03T00:00:00" />
			<column name="modified_date" valueDate="2012-05-03T00:00:00" />
			<column name="created_by" value="58ba5ee3-734e-4ae9-b9c5-943774b4de41" />
			<column name="modified_by" value="58ba5ee3-734e-4ae9-b9c5-943774b4de41" />
			<column name="object_status" value="1" />
			<column name="sort_order" value="9" />
		</insert>
		<insert tableName="early_alert_suggestion">
			<column name="id" value="B2D111DD-5056-A51A-8034909BD6AF80D5" />
			<column name="name" value="Disability Service Intervention" />
			<column name="description" value="" />
			<column name="created_date" valueDate="2012-05-03T00:00:00" />
			<column name="modified_date" valueDate="2012-05-03T00:00:00" />
			<column name="created_by" value="58ba5ee3-734e-4ae9-b9c5-943774b4de41" />
			<column name="modified_by" value="58ba5ee3-734e-4ae9-b9c5-943774b4de41" />
			<column name="object_status" value="1" />
			<column name="sort_order" value="7" />
		</insert>
		<insert tableName="early_alert_suggestion">
			<column name="id" value="B2D1120C-5056-A51A-80EAC779A3109F8F" />
			<column name="name" value="Other" />
			<column name="description" value="" />
			<column name="created_date" valueDate="2012-05-03T00:00:00" />
			<column name="modified_date" valueDate="2012-05-03T00:00:00" />
			<column name="created_by" value="58ba5ee3-734e-4ae9-b9c5-943774b4de41" />
			<column name="modified_by" value="58ba5ee3-734e-4ae9-b9c5-943774b4de41" />
			<column name="object_status" value="1" />
			<column name="sort_order" value="10" />
		</insert>
		<insert tableName="early_alert_suggestion">
			<column name="id" value="B2D11151-5056-A51A-80513ACDF99FEF84" />
			<column name="name" value="See Advisor or Coach" />
			<column name="description" value="" />
			<column name="created_date" valueDate="2012-05-03T00:00:00" />
			<column name="modified_date" valueDate="2012-05-03T00:00:00" />
			<column name="created_by" value="58ba5ee3-734e-4ae9-b9c5-943774b4de41" />
			<column name="modified_by" value="58ba5ee3-734e-4ae9-b9c5-943774b4de41" />
			<column name="object_status" value="1" />
			<column name="sort_order" value="2" />
		</insert>
		<insert tableName="early_alert_suggestion">
			<column name="id" value="B2D11141-5056-A51A-80C1C1250BA820F8" />
			<column name="name" value="See Instructor" />
			<column name="description" value="" />
			<column name="created_date" valueDate="2012-05-03T00:00:00" />
			<column name="modified_date" valueDate="2012-05-03T00:00:00" />
			<column name="created_by" value="58ba5ee3-734e-4ae9-b9c5-943774b4de41" />
			<column name="modified_by" value="58ba5ee3-734e-4ae9-b9c5-943774b4de41" />
			<column name="object_status" value="1" />
			<column name="sort_order" value="1" />
		</insert>
		<insert tableName="early_alert_suggestion">
			<column name="id" value="B2D11170-5056-A51A-8002B5CE9F25E2BC" />
			<column name="name" value="The Tutoring/Learning Center" />
			<column name="description" value="" />
			<column name="created_date" valueDate="2012-05-03T00:00:00" />
			<column name="modified_date" valueDate="2012-05-03T00:00:00" />
			<column name="created_by" value="58ba5ee3-734e-4ae9-b9c5-943774b4de41" />
			<column name="modified_by" value="58ba5ee3-734e-4ae9-b9c5-943774b4de41" />
			<column name="object_status" value="1" />
			<column name="sort_order" value="4" />
		</insert>
		<insert tableName="early_alert_suggestion">
			<column name="id" value="B2D111CE-5056-A51A-8017676C4D8C4F1D" />
			<column name="name" value="Tutoring Svcs (Bldg 10)" />
			<column name="description" value="" />
			<column name="created_date" valueDate="2012-05-03T00:00:00" />
			<column name="modified_date" valueDate="2012-05-03T00:00:00" />
			<column name="created_by" value="58ba5ee3-734e-4ae9-b9c5-943774b4de41" />
			<column name="modified_by" value="58ba5ee3-734e-4ae9-b9c5-943774b4de41" />
			<column name="object_status" value="1" />
			<column name="sort_order" value="6" />
		</insert>
		<insert tableName="early_alert_suggestion">
			<column name="id" value="B2D111ED-5056-A51A-80465291453E8720" />
			<column name="name" value="Withdraw" />
			<column name="description" value="" />
			<column name="created_date" valueDate="2012-05-03T00:00:00" />
			<column name="modified_date" valueDate="2012-05-03T00:00:00" />
			<column name="created_by" value="58ba5ee3-734e-4ae9-b9c5-943774b4de41" />
			<column name="modified_by" value="58ba5ee3-734e-4ae9-b9c5-943774b4de41" />
			<column name="object_status" value="1" />
			<column name="sort_order" value="8" />
		</insert>
		<insert tableName="early_alert_suggestion">
			<column name="id" value="B2D111BE-5056-A51A-8075C5A65DA17079" />
			<column name="name" value="Writing Center" />
			<column name="description" value="" />
			<column name="created_date" valueDate="2012-05-03T00:00:00" />
			<column name="modified_date" valueDate="2012-05-03T00:00:00" />
			<column name="created_by" value="58ba5ee3-734e-4ae9-b9c5-943774b4de41" />
			<column name="modified_by" value="58ba5ee3-734e-4ae9-b9c5-943774b4de41" />
			<column name="object_status" value="1" />
			<column name="sort_order" value="5" />
		</insert>
		<rollback>
			<delete tableName="early_alert_suggestion">
				<where>id='B2D11160-5056-A51A-807D9897C14BDD44'</where>
			</delete>
			<delete tableName="early_alert_suggestion">
				<where>id='B2D111FD-5056-A51A-80FE6F3344174DBE'</where>
			</delete>
			<delete tableName="early_alert_suggestion">
				<where>id='B2D111DD-5056-A51A-8034909BD6AF80D5'</where>
			</delete>
			<delete tableName="early_alert_suggestion">
				<where>id='B2D1120C-5056-A51A-80EAC779A3109F8F'</where>
			</delete>
			<delete tableName="early_alert_suggestion">
				<where>id='B2D11151-5056-A51A-80513ACDF99FEF84'</where>
			</delete>
			<delete tableName="early_alert_suggestion">
				<where>id='B2D11141-5056-A51A-80C1C1250BA820F8'</where>
			</delete>
			<delete tableName="early_alert_suggestion">
				<where>id='B2D11170-5056-A51A-8002B5CE9F25E2BC'</where>
			</delete>
			<delete tableName="early_alert_suggestion">
				<where>id='B2D111CE-5056-A51A-8017676C4D8C4F1D'</where>
			</delete>
			<delete tableName="early_alert_suggestion">
				<where>id='B2D111ED-5056-A51A-80465291453E8720'</where>
			</delete>
			<delete tableName="early_alert_suggestion">
				<where>id='B2D111BE-5056-A51A-8075C5A65DA17079'</where>
			</delete>
		</rollback>
	</changeSet>

	<changeSet author='jon.adams' id='Add early_alert_referral table'>
		<createTable tableName="early_alert_referral">
			<column name="id" type="uuid">
				<constraints primaryKey="true" nullable="false" />
			</column>
			<column name="name" type="character varying(80)">
				<constraints nullable="false" />
			</column>
			<column name="description" type="text">
				<constraints nullable="true" />
			</column>
			<column name="created_date" type="datetime">
				<constraints nullable="false" />
			</column>
			<column name="modified_date" type="datetime" />
			<column name="created_by" type="uuid">
				<constraints nullable="false"
					foreignKeyName="early_alert_referral_created_by_person_id"
					references="person(id)" />
			</column>
			<column name="modified_by" type="uuid">
				<constraints nullable="true"
					foreignKeyName="early_alert_referral_modified_by_person_id"
					references="person(id)" />
			</column>
			<column name="object_status" type="int">
				<constraints nullable="false" />
			</column>
			<column name="sort_order" type="smallint" defaultValue="0">
				<constraints nullable="false" />
			</column>
			<column name="acronym" type="character varying(80)">
				<constraints nullable="false" />
			</column>
		</createTable>

		<sql>grant all on early_alert_referral to ssp</sql>
		<rollback>
			<dropTable tableName="early_alert_referral" />
		</rollback>

		<!-- Theres a different assumption in the liquibase handling of timezones 
			on postgres. Specifying "Without" timezone -->
		<modifySql dbms="postgresql">
			<replace replace="WITH TIME ZONE" with="WITHOUT TIME ZONE" />
		</modifySql>
	</changeSet>

	<changeSet id="create reference data - early_alert_referral"
		author="jon.adams">
		<insert tableName="early_alert_referral">
			<column name="id" value="1F5729AF-0337-4E58-A001-8A9F80DBF8AA" />
			<column name="name"
				value="Answered Yes to Critical Self Help Guide Question" />
			<column name="description" value="" />
			<column name="acronym" value="SHGC" />
			<column name="created_date" valueDate="2012-05-03T00:00:00" />
			<column name="modified_date" valueDate="2012-05-03T00:00:00" />
			<column name="created_by" value="58ba5ee3-734e-4ae9-b9c5-943774b4de41" />
			<column name="modified_by" value="58ba5ee3-734e-4ae9-b9c5-943774b4de41" />
			<column name="object_status" value="1" />
			<column name="sort_order" value="9" />
		</insert>
		<insert tableName="early_alert_referral">
			<column name="id" value="300D68EF-38C2-4B7D-AD46-7874AA5D34AC" />
			<column name="name" value="Self Help Guide Threshold Exceeded" />
			<column name="description" value="" />
			<column name="acronym" value="SHGT" />
			<column name="created_date" valueDate="2012-05-03T00:00:00" />
			<column name="modified_date" valueDate="2012-05-03T00:00:00" />
			<column name="created_by" value="58ba5ee3-734e-4ae9-b9c5-943774b4de41" />
			<column name="modified_by" value="58ba5ee3-734e-4ae9-b9c5-943774b4de41" />
			<column name="object_status" value="1" />
			<column name="sort_order" value="10" />
		</insert>
		<insert tableName="early_alert_referral">
			<column name="id" value="B2D112A9-5056-A51A-8010B510525EA3A8" />
			<column name="name" value="Academic Concern" />
			<column name="description" value="" />
			<column name="acronym" value="AC" />
			<column name="created_date" valueDate="2012-05-03T00:00:00" />
			<column name="modified_date" valueDate="2012-05-03T00:00:00" />
			<column name="created_by" value="58ba5ee3-734e-4ae9-b9c5-943774b4de41" />
			<column name="modified_by" value="58ba5ee3-734e-4ae9-b9c5-943774b4de41" />
			<column name="object_status" value="1" />
			<column name="sort_order" value="1" />
		</insert>
		<insert tableName="early_alert_referral">
			<column name="id" value="B2D112B8-5056-A51A-80671FDA2849C3E5" />
			<column name="name" value="Excessive Absences" />
			<column name="description" value="" />
			<column name="acronym" value="EA" />
			<column name="created_date" valueDate="2012-05-03T00:00:00" />
			<column name="modified_date" valueDate="2012-05-03T00:00:00" />
			<column name="created_by" value="58ba5ee3-734e-4ae9-b9c5-943774b4de41" />
			<column name="modified_by" value="58ba5ee3-734e-4ae9-b9c5-943774b4de41" />
			<column name="object_status" value="1" />
			<column name="sort_order" value="2" />
		</insert>
		<insert tableName="early_alert_referral">
			<column name="id" value="B2D112C8-5056-A51A-80D5BEEC7D48CB5D" />
			<column name="name" value="Low Homework/Quizzes" />
			<column name="description" value="" />
			<column name="acronym" value="HQ" />
			<column name="created_date" valueDate="2012-05-03T00:00:00" />
			<column name="modified_date" valueDate="2012-05-03T00:00:00" />
			<column name="created_by" value="58ba5ee3-734e-4ae9-b9c5-943774b4de41" />
			<column name="modified_by" value="58ba5ee3-734e-4ae9-b9c5-943774b4de41" />
			<column name="object_status" value="1" />
			<column name="sort_order" value="3" />
		</insert>
		<insert tableName="early_alert_referral">
			<column name="id" value="B2D112D7-5056-A51A-80AA795E56155AF5" />
			<column name="name" value="Low Test Scores" />
			<column name="description" value="" />
			<column name="acronym" value="TS" />
			<column name="created_date" valueDate="2012-05-03T00:00:00" />
			<column name="modified_date" valueDate="2012-05-03T00:00:00" />
			<column name="created_by" value="58ba5ee3-734e-4ae9-b9c5-943774b4de41" />
			<column name="modified_by" value="58ba5ee3-734e-4ae9-b9c5-943774b4de41" />
			<column name="object_status" value="1" />
			<column name="sort_order" value="4" />
		</insert>
		<insert tableName="early_alert_referral">
			<column name="id" value="B2D112E7-5056-A51A-80E8A30645C463E4" />
			<column name="name" value="Never Attended" />
			<column name="description" value="" />
			<column name="acronym" value="NS" />
			<column name="created_date" valueDate="2012-05-03T00:00:00" />
			<column name="modified_date" valueDate="2012-05-03T00:00:00" />
			<column name="created_by" value="58ba5ee3-734e-4ae9-b9c5-943774b4de41" />
			<column name="modified_by" value="58ba5ee3-734e-4ae9-b9c5-943774b4de41" />
			<column name="object_status" value="1" />
			<column name="sort_order" value="5" />
		</insert>
		<insert tableName="early_alert_referral">
			<column name="id" value="B2D11316-5056-A51A-80F979421BDF08BF" />
			<column name="name" value="Personal Concern" />
			<column name="description" value="" />
			<column name="acronym" value="PE" />
			<column name="created_date" valueDate="2012-05-03T00:00:00" />
			<column name="modified_date" valueDate="2012-05-03T00:00:00" />
			<column name="created_by" value="58ba5ee3-734e-4ae9-b9c5-943774b4de41" />
			<column name="modified_by" value="58ba5ee3-734e-4ae9-b9c5-943774b4de41" />
			<column name="object_status" value="1" />
			<column name="sort_order" value="6" />
		</insert>
		<insert tableName="early_alert_referral">
			<column name="id" value="B2D11326-5056-A51A-806C79F352D0C2B2" />
			<column name="name" value="Tardiness" />
			<column name="description" value="" />
			<column name="acronym" value="TA" />
			<column name="created_date" valueDate="2012-05-03T00:00:00" />
			<column name="modified_date" valueDate="2012-05-03T00:00:00" />
			<column name="created_by" value="58ba5ee3-734e-4ae9-b9c5-943774b4de41" />
			<column name="modified_by" value="58ba5ee3-734e-4ae9-b9c5-943774b4de41" />
			<column name="object_status" value="1" />
			<column name="sort_order" value="7" />
		</insert>
		<insert tableName="early_alert_referral">
			<column name="id" value="B2D11335-5056-A51A-80EA074F8FEF94EA" />
			<column name="name" value="Other" />
			<column name="description" value="" />
			<column name="acronym" value="OT" />
			<column name="created_date" valueDate="2012-05-03T00:00:00" />
			<column name="modified_date" valueDate="2012-05-03T00:00:00" />
			<column name="created_by" value="58ba5ee3-734e-4ae9-b9c5-943774b4de41" />
			<column name="modified_by" value="58ba5ee3-734e-4ae9-b9c5-943774b4de41" />
			<column name="object_status" value="1" />
			<column name="sort_order" value="8" />
		</insert>
		<rollback>
			<delete tableName="early_alert_referral">
				<where>id='1F5729AF-0337-4E58-A001-8A9F80DBF8AA'</where>
			</delete>
			<delete tableName="early_alert_referral">
				<where>id='300D68EF-38C2-4B7D-AD46-7874AA5D34AC'</where>
			</delete>
			<delete tableName="early_alert_referral">
				<where>id='B2D112A9-5056-A51A-8010B510525EA3A8'</where>
			</delete>
			<delete tableName="early_alert_referral">
				<where>id='B2D112B8-5056-A51A-80671FDA2849C3E5'</where>
			</delete>
			<delete tableName="early_alert_referral">
				<where>id='B2D112C8-5056-A51A-80D5BEEC7D48CB5D'</where>
			</delete>
			<delete tableName="early_alert_referral">
				<where>id='B2D112D7-5056-A51A-80AA795E56155AF5'</where>
			</delete>
			<delete tableName="early_alert_referral">
				<where>id='B2D112E7-5056-A51A-80E8A30645C463E4'</where>
			</delete>
			<delete tableName="early_alert_referral">
				<where>id='B2D11316-5056-A51A-80F979421BDF08BF'</where>
			</delete>
			<delete tableName="early_alert_referral">
				<where>id='B2D11326-5056-A51A-806C79F352D0C2B2'</where>
			</delete>
			<delete tableName="early_alert_referral">
				<where>id='B2D11335-5056-A51A-80EA074F8FEF94EA'</where>
			</delete>
		</rollback>
	</changeSet>

	<changeSet author='jon.adams' id='Add early_alert_reason table'>
		<createTable tableName="early_alert_reason">
			<column name="id" type="uuid">
				<constraints primaryKey="true" nullable="false" />
			</column>
			<column name="name" type="character varying(80)">
				<constraints nullable="false" />
			</column>
			<column name="description" type="text">
				<constraints nullable="true" />
			</column>
			<column name="created_date" type="datetime">
				<constraints nullable="false" />
			</column>
			<column name="modified_date" type="datetime" />
			<column name="created_by" type="uuid">
				<constraints nullable="false"
					foreignKeyName="early_alert_reason_created_by_person_id"
					references="person(id)" />
			</column>
			<column name="modified_by" type="uuid">
				<constraints nullable="true"
					foreignKeyName="early_alert_reason_modified_by_person_id"
					references="person(id)" />
			</column>
			<column name="object_status" type="int">
				<constraints nullable="false" />
			</column>
			<column name="sort_order" type="smallint" defaultValue="0">
				<constraints nullable="false" />
			</column>
		</createTable>

		<sql>grant all on early_alert_reason to ssp</sql>
		<rollback>
			<dropTable tableName="early_alert_reason" />
		</rollback>

		<!-- Theres a different assumption in the liquibase handling of timezones 
			on postgres. Specifying "Without" timezone -->
		<modifySql dbms="postgresql">
			<replace replace="WITH TIME ZONE" with="WITHOUT TIME ZONE" />
		</modifySql>
	</changeSet>

	<changeSet id="create reference data - early_alert_reason"
		author="jon.adams">
		<insert tableName="early_alert_reason">
			<column name="id" value="1F5729AF-0337-4E58-A001-8A9F80DBF8AA" />
			<column name="name"
				value="Answered Yes to Critical Self Help Guide Question" />
			<column name="description"
				value="Answered Yes to Critical Self Help Guide Question" />
			<column name="created_date" valueDate="2012-05-03T00:00:00" />
			<column name="modified_date" valueDate="2012-05-03T00:00:00" />
			<column name="created_by" value="58ba5ee3-734e-4ae9-b9c5-943774b4de41" />
			<column name="modified_by" value="58ba5ee3-734e-4ae9-b9c5-943774b4de41" />
			<column name="object_status" value="1" />
			<column name="sort_order" value="9" />
		</insert>
		<insert tableName="early_alert_reason">
			<column name="id" value="300D68EF-38C2-4B7D-AD46-7874AA5D34AC" />
			<column name="name" value="Self Help Guide Threshold Exceeded" />
			<column name="description" value="Self Help Guide Threshold Exceeded" />
			<column name="created_date" valueDate="2012-05-03T00:00:00" />
			<column name="modified_date" valueDate="2012-05-03T00:00:00" />
			<column name="created_by" value="58ba5ee3-734e-4ae9-b9c5-943774b4de41" />
			<column name="modified_by" value="58ba5ee3-734e-4ae9-b9c5-943774b4de41" />
			<column name="object_status" value="1" />
			<column name="sort_order" value="10" />
		</insert>
		<insert tableName="early_alert_reason">
			<column name="id" value="B2D112A9-5056-A51A-8010B510525EA3A8" />
			<column name="name" value="Academic Concern" />
			<column name="description" value="Academic Concern" />
			<column name="created_date" valueDate="2012-05-03T00:00:00" />
			<column name="modified_date" valueDate="2012-05-03T00:00:00" />
			<column name="created_by" value="58ba5ee3-734e-4ae9-b9c5-943774b4de41" />
			<column name="modified_by" value="58ba5ee3-734e-4ae9-b9c5-943774b4de41" />
			<column name="object_status" value="1" />
			<column name="sort_order" value="1" />
		</insert>
		<insert tableName="early_alert_reason">
			<column name="id" value="B2D112B8-5056-A51A-80671FDA2849C3E5" />
			<column name="name" value="Excessive Absences" />
			<column name="description" value="Excessive Absences" />
			<column name="created_date" valueDate="2012-05-03T00:00:00" />
			<column name="modified_date" valueDate="2012-05-03T00:00:00" />
			<column name="created_by" value="58ba5ee3-734e-4ae9-b9c5-943774b4de41" />
			<column name="modified_by" value="58ba5ee3-734e-4ae9-b9c5-943774b4de41" />
			<column name="object_status" value="1" />
			<column name="sort_order" value="2" />
		</insert>
		<insert tableName="early_alert_reason">
			<column name="id" value="B2D112C8-5056-A51A-80D5BEEC7D48CB5D" />
			<column name="name" value="Low Homework/Quizzes" />
			<column name="description" value="Low Homework/Quizzes" />
			<column name="created_date" valueDate="2012-05-03T00:00:00" />
			<column name="modified_date" valueDate="2012-05-03T00:00:00" />
			<column name="created_by" value="58ba5ee3-734e-4ae9-b9c5-943774b4de41" />
			<column name="modified_by" value="58ba5ee3-734e-4ae9-b9c5-943774b4de41" />
			<column name="object_status" value="1" />
			<column name="sort_order" value="3" />
		</insert>
		<insert tableName="early_alert_reason">
			<column name="id" value="B2D112D7-5056-A51A-80AA795E56155AF5" />
			<column name="name" value="Low Test Scores" />
			<column name="description" value="Low Test Scores" />
			<column name="created_date" valueDate="2012-05-03T00:00:00" />
			<column name="modified_date" valueDate="2012-05-03T00:00:00" />
			<column name="created_by" value="58ba5ee3-734e-4ae9-b9c5-943774b4de41" />
			<column name="modified_by" value="58ba5ee3-734e-4ae9-b9c5-943774b4de41" />
			<column name="object_status" value="1" />
			<column name="sort_order" value="4" />
		</insert>
		<insert tableName="early_alert_reason">
			<column name="id" value="B2D112E7-5056-A51A-80E8A30645C463E4" />
			<column name="name" value="Never Attended" />
			<column name="description" value="Never Attended" />
			<column name="created_date" valueDate="2012-05-03T00:00:00" />
			<column name="modified_date" valueDate="2012-05-03T00:00:00" />
			<column name="created_by" value="58ba5ee3-734e-4ae9-b9c5-943774b4de41" />
			<column name="modified_by" value="58ba5ee3-734e-4ae9-b9c5-943774b4de41" />
			<column name="object_status" value="1" />
			<column name="sort_order" value="5" />
		</insert>
		<insert tableName="early_alert_reason">
			<column name="id" value="B2D11316-5056-A51A-80F979421BDF08BF" />
			<column name="name" value="Personal Concern" />
			<column name="description" value="Personal Concern" />
			<column name="created_date" valueDate="2012-05-03T00:00:00" />
			<column name="modified_date" valueDate="2012-05-03T00:00:00" />
			<column name="created_by" value="58ba5ee3-734e-4ae9-b9c5-943774b4de41" />
			<column name="modified_by" value="58ba5ee3-734e-4ae9-b9c5-943774b4de41" />
			<column name="object_status" value="1" />
			<column name="sort_order" value="6" />
		</insert>
		<insert tableName="early_alert_reason">
			<column name="id" value="B2D11326-5056-A51A-806C79F352D0C2B2" />
			<column name="name" value="Tardiness" />
			<column name="description" value="Tardiness" />
			<column name="created_date" valueDate="2012-05-03T00:00:00" />
			<column name="modified_date" valueDate="2012-05-03T00:00:00" />
			<column name="created_by" value="58ba5ee3-734e-4ae9-b9c5-943774b4de41" />
			<column name="modified_by" value="58ba5ee3-734e-4ae9-b9c5-943774b4de41" />
			<column name="object_status" value="1" />
			<column name="sort_order" value="7" />
		</insert>
		<insert tableName="early_alert_reason">
			<column name="id" value="B2D11335-5056-A51A-80EA074F8FEF94EA" />
			<column name="name" value="Other" />
			<column name="description" value="Other" />
			<column name="created_date" valueDate="2012-05-03T00:00:00" />
			<column name="modified_date" valueDate="2012-05-03T00:00:00" />
			<column name="created_by" value="58ba5ee3-734e-4ae9-b9c5-943774b4de41" />
			<column name="modified_by" value="58ba5ee3-734e-4ae9-b9c5-943774b4de41" />
			<column name="object_status" value="1" />
			<column name="sort_order" value="8" />
		</insert>
		<rollback>
			<delete tableName="early_alert_reason">
				<where>id='1F5729AF-0337-4E58-A001-8A9F80DBF8AA'</where>
			</delete>
			<delete tableName="early_alert_reason">
				<where>id='300D68EF-38C2-4B7D-AD46-7874AA5D34AC'</where>
			</delete>
			<delete tableName="early_alert_reason">
				<where>id='B2D112A9-5056-A51A-8010B510525EA3A8'</where>
			</delete>
			<delete tableName="early_alert_reason">
				<where>id='B2D112B8-5056-A51A-80671FDA2849C3E5'</where>
			</delete>
			<delete tableName="early_alert_reason">
				<where>id='B2D112C8-5056-A51A-80D5BEEC7D48CB5D'</where>
			</delete>
			<delete tableName="early_alert_reason">
				<where>id='B2D112D7-5056-A51A-80AA795E56155AF5'</where>
			</delete>
			<delete tableName="early_alert_reason">
				<where>id='B2D112E7-5056-A51A-80E8A30645C463E4'</where>
			</delete>
			<delete tableName="early_alert_reason">
				<where>id='B2D11316-5056-A51A-80F979421BDF08BF'</where>
			</delete>
			<delete tableName="early_alert_reason">
				<where>id='B2D11326-5056-A51A-806C79F352D0C2B2'</where>
			</delete>
			<delete tableName="early_alert_reason">
				<where>id='B2D11335-5056-A51A-80EA074F8FEF94EA'</where>
			</delete>
		</rollback>
	</changeSet>

	<changeSet author='jon.adams' id='Add early_alert_outreach table'>
		<createTable tableName="early_alert_outreach">
			<column name="id" type="uuid">
				<constraints primaryKey="true" nullable="false" />
			</column>
			<column name="name" type="character varying(80)">
				<constraints nullable="false" />
			</column>
			<column name="description" type="text">
				<constraints nullable="true" />
			</column>
			<column name="created_date" type="datetime">
				<constraints nullable="false" />
			</column>
			<column name="modified_date" type="datetime" />
			<column name="created_by" type="uuid">
				<constraints nullable="false"
					foreignKeyName="early_alert_outreach_created_by_person_id"
					references="person(id)" />
			</column>
			<column name="modified_by" type="uuid">
				<constraints nullable="true"
					foreignKeyName="early_alert_outreach_modified_by_person_id"
					references="person(id)" />
			</column>
			<column name="object_status" type="int">
				<constraints nullable="false" />
			</column>
			<column name="sort_order" type="smallint" defaultValue="0">
				<constraints nullable="false" />
			</column>
		</createTable>

		<sql>grant all on early_alert_outreach to ssp</sql>
		<rollback>
			<dropTable tableName="early_alert_outreach" />
		</rollback>

		<!-- Theres a different assumption in the liquibase handling of timezones 
			on postgres. Specifying "Without" timezone -->
		<modifySql dbms="postgresql">
			<replace replace="WITH TIME ZONE" with="WITHOUT TIME ZONE" />
		</modifySql>
	</changeSet>

	<changeSet id="create reference data - early_alert_outreach"
		author="jon.adams">
		<insert tableName="early_alert_outreach">
			<column name="id" value="9842EFF0-6557-4FB2-81C2-614991D5CBFB" />
			<column name="name" value="Phone Call" />
			<column name="description" value="Phone call" />
			<column name="created_date" valueDate="2012-05-04T00:00:00" />
			<column name="modified_date" valueDate="2012-05-04T15:00:00" />
			<column name="created_by" value="58ba5ee3-734e-4ae9-b9c5-943774b4de41" />
			<column name="modified_by" value="58ba5ee3-734e-4ae9-b9c5-943774b4de41" />
			<column name="object_status" value="1" />
			<column name="sort_order" value="5" />
		</insert>
		<insert tableName="early_alert_outreach">
			<column name="id" value="3383D46F-8051-4A86-886D-A3EFE75B8F3A" />
			<column name="name" value="Email" />
			<column name="description" value="Email" />
			<column name="created_date" valueDate="2012-05-04T15:00:00" />
			<column name="modified_date" valueDate="2012-05-04T15:00:00" />
			<column name="created_by" value="58ba5ee3-734e-4ae9-b9c5-943774b4de41" />
			<column name="modified_by" value="58ba5ee3-734e-4ae9-b9c5-943774b4de41" />
			<column name="object_status" value="1" />
			<column name="sort_order" value="10" />
		</insert>
		<insert tableName="early_alert_outreach">
			<column name="id" value="BA387302-B08B-4DC2-BD3F-AEFC2FC8D092" />
			<column name="name" value="Letter" />
			<column name="description" value="Letter" />
			<column name="created_date" valueDate="2012-05-04T15:00:00" />
			<column name="modified_date" valueDate="2012-05-04T15:00:00" />
			<column name="created_by" value="58ba5ee3-734e-4ae9-b9c5-943774b4de41" />
			<column name="modified_by" value="58ba5ee3-734e-4ae9-b9c5-943774b4de41" />
			<column name="object_status" value="1" />
			<column name="sort_order" value="15" />
		</insert>
		<insert tableName="early_alert_outreach">
			<column name="id" value="E7908476-E67D-4FB2-890B-2D4E6C9B0E42" />
			<column name="name" value="Text" />
			<column name="description" value="Text" />
			<column name="created_date" valueDate="2012-05-04T15:00:00" />
			<column name="modified_date" valueDate="2012-05-04T15:00:00" />
			<column name="created_by" value="58ba5ee3-734e-4ae9-b9c5-943774b4de41" />
			<column name="modified_by" value="58ba5ee3-734e-4ae9-b9c5-943774b4de41" />
			<column name="object_status" value="1" />
			<column name="sort_order" value="20" />
		</insert>
		<insert tableName="early_alert_outreach">
			<column name="id" value="612ED2C5-6D9A-4CDA-9007-B22756888CA8" />
			<column name="name" value="In Person" />
			<column name="description" value="In person" />
			<column name="created_date" valueDate="2012-05-04T15:00:00" />
			<column name="modified_date" valueDate="2012-05-04T15:00:00" />
			<column name="created_by" value="58ba5ee3-734e-4ae9-b9c5-943774b4de41" />
			<column name="modified_by" value="58ba5ee3-734e-4ae9-b9c5-943774b4de41" />
			<column name="object_status" value="1" />
			<column name="sort_order" value="25" />
		</insert>
		<rollback>
			<delete tableName="early_alert_outreach">
				<where>id='9842EFF0-6557-4FB2-81C2-614991D5CBFB'</where>
			</delete>
			<delete tableName="early_alert_outreach">
				<where>id='3383D46F-8051-4A86-886D-A3EFE75B8F3A'</where>
			</delete>
			<delete tableName="early_alert_outreach">
				<where>id='BA387302-B08B-4DC2-BD3F-AEFC2FC8D092'</where>
			</delete>
			<delete tableName="early_alert_outreach">
				<where>id='E7908476-E67D-4FB2-890B-2D4E6C9B0E42'</where>
			</delete>
			<delete tableName="early_alert_outreach">
				<where>id='612ED2C5-6D9A-4CDA-9007-B22756888CA8'</where>
			</delete>
		</rollback>
	</changeSet>

	<changeSet author='jon.adams' id='Add early_alert_outcome table'>
		<createTable tableName="early_alert_outcome">
			<column name="id" type="uuid">
				<constraints primaryKey="true" nullable="false" />
			</column>
			<column name="name" type="character varying(80)">
				<constraints nullable="false" />
			</column>
			<column name="description" type="text">
				<constraints nullable="true" />
			</column>
			<column name="created_date" type="datetime">
				<constraints nullable="false" />
			</column>
			<column name="modified_date" type="datetime" />
			<column name="created_by" type="uuid">
				<constraints nullable="false"
					foreignKeyName="early_alert_outcome_created_by_person_id"
					references="person(id)" />
			</column>
			<column name="modified_by" type="uuid">
				<constraints nullable="true"
					foreignKeyName="early_alert_outcome_modified_by_person_id"
					references="person(id)" />
			</column>
			<column name="object_status" type="int">
				<constraints nullable="false" />
			</column>
			<column name="sort_order" type="smallint" defaultValue="0">
				<constraints nullable="false" />
			</column>
		</createTable>

		<sql>grant all on early_alert_outcome to ssp</sql>
		<rollback>
			<dropTable tableName="early_alert_outcome" />
		</rollback>

		<!-- Theres a different assumption in the liquibase handling of timezones 
			on postgres. Specifying "Without" timezone -->
		<modifySql dbms="postgresql">
			<replace replace="WITH TIME ZONE" with="WITHOUT TIME ZONE" />
		</modifySql>
	</changeSet>

	<changeSet id="create reference data - early_alert_outcome"
		author="jon.adams">
		<insert tableName="early_alert_outcome">
			<column name="id" value="B2D10FCA-5056-A51A-80888103AC163F13" />
			<column name="name" value="Appointment Scheduled" />
			<column name="description" value="AS" />
			<column name="created_date" valueDate="2012-05-03T00:00:00" />
			<column name="modified_date" valueDate="2012-05-03T00:00:00" />
			<column name="created_by" value="58ba5ee3-734e-4ae9-b9c5-943774b4de41" />
			<column name="modified_by" value="58ba5ee3-734e-4ae9-b9c5-943774b4de41" />
			<column name="object_status" value="1" />
			<column name="sort_order" value="1" />
		</insert>
		<insert tableName="early_alert_outcome">
			<column name="id" value="B2D10FE9-5056-A51A-80456B36326A6463" />
			<column name="name"
				value="Assistance Declined: Declines all or any assistance" />
			<column name="description" value="ASD" />
			<column name="created_date" valueDate="2012-05-03T00:00:00" />
			<column name="modified_date" valueDate="2012-05-03T00:00:00" />
			<column name="created_by" value="58ba5ee3-734e-4ae9-b9c5-943774b4de41" />
			<column name="modified_by" value="58ba5ee3-734e-4ae9-b9c5-943774b4de41" />
			<column name="object_status" value="1" />
			<column name="sort_order" value="2" />
		</insert>
		<insert tableName="early_alert_outcome">
			<column name="id" value="B2D10FF9-5056-A51A-80BEED3F1F11C9A9" />
			<column name="name"
				value="Considering Future Services: May attend workshops" />
			<column name="description" value="CFS" />
			<column name="created_date" valueDate="2012-05-03T00:00:00" />
			<column name="modified_date" valueDate="2012-05-03T00:00:00" />
			<column name="created_by" value="58ba5ee3-734e-4ae9-b9c5-943774b4de41" />
			<column name="modified_by" value="58ba5ee3-734e-4ae9-b9c5-943774b4de41" />
			<column name="object_status" value="1" />
			<column name="sort_order" value="3" />
		</insert>
		<insert tableName="early_alert_outcome">
			<column name="id" value="B2D11009-5056-A51A-8072ED4EBFA88DA5" />
			<column name="name" value="Letter Sent" />
			<column name="description" value="LS" />
			<column name="created_date" valueDate="2012-05-03T00:00:00" />
			<column name="modified_date" valueDate="2012-05-03T00:00:00" />
			<column name="created_by" value="58ba5ee3-734e-4ae9-b9c5-943774b4de41" />
			<column name="modified_by" value="58ba5ee3-734e-4ae9-b9c5-943774b4de41" />
			<column name="object_status" value="1" />
			<column name="sort_order" value="4" />
		</insert>
		<insert tableName="early_alert_outcome">
			<column name="id" value="B2D11018-5056-A51A-801FBEF6DC4AC7EF" />
			<column name="name" value="Not Attending Sinclair Community College" />
			<column name="description" value="NAS" />
			<column name="created_date" valueDate="2012-05-03T00:00:00" />
			<column name="modified_date" valueDate="2012-05-03T00:00:00" />
			<column name="created_by" value="58ba5ee3-734e-4ae9-b9c5-943774b4de41" />
			<column name="modified_by" value="58ba5ee3-734e-4ae9-b9c5-943774b4de41" />
			<column name="object_status" value="1" />
			<column name="sort_order" value="5" />
		</insert>
		<insert tableName="early_alert_outcome">
			<column name="id" value="B2D11028-5056-A51A-80E9E86DEA9498D8" />
			<column name="name"
				value="No Response to Letter Sent or Phone or Email Messages" />
			<column name="description" value="NR" />
			<column name="created_date" valueDate="2012-05-03T00:00:00" />
			<column name="modified_date" valueDate="2012-05-03T00:00:00" />
			<column name="created_by" value="58ba5ee3-734e-4ae9-b9c5-943774b4de41" />
			<column name="modified_by" value="58ba5ee3-734e-4ae9-b9c5-943774b4de41" />
			<column name="object_status" value="1" />
			<column name="sort_order" value="6" />
		</insert>
		<insert tableName="early_alert_outcome">
			<column name="id" value="B2D11076-5056-A51A-80C1F5813762FF0B" />
			<column name="name" value="Other" />
			<column name="description" value="OTH" />
			<column name="created_date" valueDate="2012-05-03T00:00:00" />
			<column name="modified_date" valueDate="2012-05-03T00:00:00" />
			<column name="created_by" value="58ba5ee3-734e-4ae9-b9c5-943774b4de41" />
			<column name="modified_by" value="58ba5ee3-734e-4ae9-b9c5-943774b4de41" />
			<column name="object_status" value="1" />
			<column name="sort_order" value="7" />
		</insert>
		<insert tableName="early_alert_outcome">
			<column name="id" value="B2D11086-5056-A51A-8034893608D7A6C7" />
			<column name="name" value="Problem Addressed" />
			<column name="description" value="PA" />
			<column name="created_date" valueDate="2012-05-03T00:00:00" />
			<column name="modified_date" valueDate="2012-05-03T00:00:00" />
			<column name="created_by" value="58ba5ee3-734e-4ae9-b9c5-943774b4de41" />
			<column name="modified_by" value="58ba5ee3-734e-4ae9-b9c5-943774b4de41" />
			<column name="object_status" value="1" />
			<column name="sort_order" value="8" />
		</insert>
		<insert tableName="early_alert_outcome">
			<column name="id" value="B2D11095-5056-A51A-80A8F6F9B7975595" />
			<column name="name"
				value="Problem Addressed by Referral to Sinclair Department" />
			<column name="description" value="PARSD" />
			<column name="created_date" valueDate="2012-05-03T00:00:00" />
			<column name="modified_date" valueDate="2012-05-03T00:00:00" />
			<column name="created_by" value="58ba5ee3-734e-4ae9-b9c5-943774b4de41" />
			<column name="modified_by" value="58ba5ee3-734e-4ae9-b9c5-943774b4de41" />
			<column name="object_status" value="1" />
			<column name="sort_order" value="9" />
		</insert>
		<insert tableName="early_alert_outcome">
			<column name="id" value="B2D110A5-5056-A51A-808BF40B80601A46" />
			<column name="name" value="Unable to Reach: Disconnect busy number changed" />
			<column name="description" value="UTR" />
			<column name="created_date" valueDate="2012-05-03T00:00:00" />
			<column name="modified_date" valueDate="2012-05-03T00:00:00" />
			<column name="created_by" value="58ba5ee3-734e-4ae9-b9c5-943774b4de41" />
			<column name="modified_by" value="58ba5ee3-734e-4ae9-b9c5-943774b4de41" />
			<column name="object_status" value="1" />
			<column name="sort_order" value="10" />
		</insert>
		<insert tableName="early_alert_outcome">
			<column name="id" value="B2D110B4-5056-A51A-809B35E8C9C4DE86" />
			<column name="name" value="Pending" />
			<column name="description" value="P" />
			<column name="created_date" valueDate="2012-05-03T00:00:00" />
			<column name="modified_date" valueDate="2012-05-03T00:00:00" />
			<column name="created_by" value="58ba5ee3-734e-4ae9-b9c5-943774b4de41" />
			<column name="modified_by" value="58ba5ee3-734e-4ae9-b9c5-943774b4de41" />
			<column name="object_status" value="1" />
			<column name="sort_order" value="11" />
		</insert>
		<rollback>
			<delete tableName="early_alert_outcome">
				<where>id='B2D10FCA-5056-A51A-80888103AC163F13'</where>
			</delete>
			<delete tableName="early_alert_outcome">
				<where>id='B2D10FE9-5056-A51A-80456B36326A6463'</where>
			</delete>
			<delete tableName="early_alert_outcome">
				<where>id='B2D10FF9-5056-A51A-80BEED3F1F11C9A9'</where>
			</delete>
			<delete tableName="early_alert_outcome">
				<where>id='B2D11009-5056-A51A-8072ED4EBFA88DA5'</where>
			</delete>
			<delete tableName="early_alert_outcome">
				<where>id='B2D11018-5056-A51A-801FBEF6DC4AC7EF'</where>
			</delete>
			<delete tableName="early_alert_outcome">
				<where>id='B2D11028-5056-A51A-80E9E86DEA9498D8'</where>
			</delete>
			<delete tableName="early_alert_outcome">
				<where>id='B2D11076-5056-A51A-80C1F5813762FF0B'</where>
			</delete>
			<delete tableName="early_alert_outcome">
				<where>id='B2D11086-5056-A51A-8034893608D7A6C7'</where>
			</delete>
			<delete tableName="early_alert_outcome">
				<where>id='B2D11095-5056-A51A-80A8F6F9B7975595'</where>
			</delete>
			<delete tableName="early_alert_outcome">
				<where>id='B2D110A5-5056-A51A-808BF40B80601A46'</where>
			</delete>
			<delete tableName="early_alert_outcome">
				<where>id='B2D110B4-5056-A51A-809B35E8C9C4DE86'</where>
			</delete>
		</rollback>
	</changeSet>

	<changeSet author='jon.adams' id='Add early_alert table'>
		<createTable tableName="early_alert">
			<column name="id" type="uuid">
				<constraints primaryKey="true" nullable="false" />
			</column>
			<column name="created_date" type="datetime">
				<constraints nullable="false" />
			</column>
			<column name="modified_date" type="datetime" />
			<column name="created_by" type="uuid">
				<constraints nullable="false"
					foreignKeyName="early_alert_suggestion_created_by_person_id"
					references="person(id)" />
			</column>
			<column name="modified_by" type="uuid">
				<constraints nullable="true"
					foreignKeyName="early_alert_suggestion_modified_by_person_id"
					references="person(id)" />
			</column>
			<column name="object_status" type="int">
				<constraints nullable="false" />
			</column>
			<column name="course_name" type="character varying(80)">
				<constraints nullable="true" />
			</column>
			<column name="course_title" type="character varying(255)">
				<constraints nullable="true" />
			</column>
			<column name="email_cc" type="character varying(255)">
				<constraints nullable="true" />
			</column>
			<column name="person_id" type="uuid">
				<constraints nullable="false" foreignKeyName="early_alert_person_id"
					references="person(id)" />
			</column>
			<column name="campus_id" type="int">
				<constraints nullable="true" />
			</column>
			<column name="early_alert_reason_other_description" type="text">
				<constraints nullable="true" />
			</column>
			<column name="comment" type="text">
				<constraints nullable="true" />
			</column>
		</createTable>

		<sql>grant all on early_alert to ssp</sql>
		<rollback>
			<dropTable tableName="early_alert" />
		</rollback>

		<!-- Theres a different assumption in the liquibase handling of timezones 
			on postgres. Specifying "Without" timezone -->
		<modifySql dbms="postgresql">
			<replace replace="WITH TIME ZONE" with="WITHOUT TIME ZONE" />
		</modifySql>
	</changeSet>

	<changeSet author='jon.adams' id='Add early_alert_early_alert_reason table'>
		<createTable tableName="early_alert_early_alert_reason">
			<column name="id" type="uuid">
				<constraints primaryKey="true" nullable="false" />
			</column>
			<column name="created_date" type="datetime">
				<constraints nullable="false" />
			</column>
			<column name="modified_date" type="datetime" />
			<column name="created_by" type="uuid">
				<constraints nullable="false"
					foreignKeyName="early_alert_suggestion_created_by_person_id"
					references="person(id)" />
			</column>
			<column name="modified_by" type="uuid">
				<constraints nullable="true"
					foreignKeyName="early_alert_suggestion_modified_by_person_id"
					references="person(id)" />
			</column>
			<column name="object_status" type="int">
				<constraints nullable="false" />
			</column>
			<column name="early_alert_id" type="uuid">
				<constraints nullable="false"
					foreignKeyName="early_alert_reason_early_alert_id" references="early_alert(id)" />
			</column>
			<column name="early_alert_reason_id" type="uuid">
				<constraints nullable="false"
					foreignKeyName="early_alert_reason_early_alert_reason_id"
					references="early_alert_reason(id)" />
			</column>
		</createTable>

		<sql>grant all on early_alert_early_alert_reason to ssp</sql>
		<rollback>
			<dropTable tableName="early_alert_early_alert_reason" />
		</rollback>

		<!-- Theres a different assumption in the liquibase handling of timezones 
			on postgres. Specifying "Without" timezone -->
		<modifySql dbms="postgresql">
			<replace replace="WITH TIME ZONE" with="WITHOUT TIME ZONE" />
		</modifySql>
	</changeSet>

	<changeSet author='jon.adams'
		id='Add early_alert_early_alert_suggestion table'>
		<createTable tableName="early_alert_early_alert_suggestion">
			<column name="id" type="uuid">
				<constraints primaryKey="true" nullable="false" />
			</column>
			<column name="created_date" type="datetime">
				<constraints nullable="false" />
			</column>
			<column name="modified_date" type="datetime" />
			<column name="created_by" type="uuid">
				<constraints nullable="false"
					foreignKeyName="early_alert_suggestion_created_by_person_id"
					references="person(id)" />
			</column>
			<column name="modified_by" type="uuid">
				<constraints nullable="true"
					foreignKeyName="early_alert_suggestion_modified_by_person_id"
					references="person(id)" />
			</column>
			<column name="object_status" type="int">
				<constraints nullable="false" />
			</column>
			<column name="early_alert_id" type="uuid">
				<constraints nullable="false"
					foreignKeyName="early_alert_suggestion_early_alert_id" references="early_alert(id)" />
			</column>
			<column name="early_alert_suggestion_id" type="uuid">
				<constraints nullable="false"
					foreignKeyName="early_alert_suggestion_early_alert_suggestion_id"
					references="early_alert_suggestion(id)" />
			</column>
		</createTable>

		<sql>grant all on early_alert_early_alert_suggestion to ssp</sql>
		<rollback>
			<dropTable tableName="early_alert_early_alert_suggestion" />
		</rollback>

		<!-- Theres a different assumption in the liquibase handling of timezones 
			on postgres. Specifying "Without" timezone -->
		<modifySql dbms="postgresql">
			<replace replace="WITH TIME ZONE" with="WITHOUT TIME ZONE" />
		</modifySql>
	</changeSet>

	<changeSet id="sample deleted data for testing early_alert_outcome"
		author="jon.adams">
		<insert tableName="early_alert_outcome">
			<column name="id" value="077A1D57-6C85-42F7-922B-7642BE9F70EB" />
			<column name="name" value="Test deleted outcome - should never be seen" />
			<column name="description" value="TEST" />
			<column name="created_date" valueDate="2012-05-07T11:00:00" />
			<column name="modified_date" valueDate="2012-05-07T11:00:00" />
			<column name="created_by" value="58ba5ee3-734e-4ae9-b9c5-943774b4de41" />
			<column name="modified_by" value="58ba5ee3-734e-4ae9-b9c5-943774b4de41" />
			<column name="object_status" value="3" />
			<column name="sort_order" value="100" />
		</insert>
		<rollback>
			<delete tableName="early_alert_outcome">
				<where>id='077A1D57-6C85-42F7-922B-7642BE9F70EB'</where>
			</delete>
		</rollback>
	</changeSet>

	<changeSet id="sample deleted data for testing early_alert_suggestion"
		author="jon.adams">
		<insert tableName="early_alert_suggestion">
			<column name="id" value="881DF3DD-1AA6-4CB8-8817-E95DAF49227A" />
			<column name="name" value="Test deleted suggestion - should never be seen" />
			<column name="description" value="TEST" />
			<column name="created_date" valueDate="2012-05-07T12:00:00" />
			<column name="modified_date" valueDate="2012-05-07T12:00:00" />
			<column name="created_by" value="58ba5ee3-734e-4ae9-b9c5-943774b4de41" />
			<column name="modified_by" value="58ba5ee3-734e-4ae9-b9c5-943774b4de41" />
			<column name="object_status" value="3" />
			<column name="sort_order" value="100" />
		</insert>
		<rollback>
			<delete tableName="early_alert_suggestion">
				<where>id='881DF3DD-1AA6-4CB8-8817-E95DAF49227A'</where>
			</delete>
		</rollback>
	</changeSet>

	<changeSet author='jon.adams'
		id='Change early_alert_early_alert_reason table'>
		<dropTable tableName="early_alert_early_alert_reason" />
		<createTable tableName="early_alert_early_alert_reason">
			<column name="early_alert_id" type="uuid">
				<constraints nullable="false"
					foreignKeyName="early_alert_early_alert_reason_early_alert_id"
					references="early_alert(id)" primaryKey="true" />
			</column>
			<column name="early_alert_reason_id" type="uuid">
				<constraints nullable="false"
					foreignKeyName="early_alert_early_alert_reason_ids" references="early_alert_reason(id)"
					primaryKey="true" />
			</column>
		</createTable>

		<sql>grant all on early_alert_early_alert_reason to ssp</sql>
		<rollback>
			<dropTable tableName="early_alert_early_alert_reason" />
		</rollback>

		<!-- Theres a different assumption in the liquibase handling of timezones 
			on postgres. Specifying "Without" timezone -->
		<modifySql dbms="postgresql">
			<replace replace="WITH TIME ZONE" with="WITHOUT TIME ZONE" />
		</modifySql>
	</changeSet>

	<changeSet author='jon.adams'
		id='Change early_alert_early_alert_suggestion table'>
		<dropTable tableName="early_alert_early_alert_suggestion" />
		<createTable tableName="early_alert_early_alert_suggestion">
			<column name="early_alert_id" type="uuid">
				<constraints nullable="false"
					foreignKeyName="early_alert_early_alert_suggestion_early_alert_id"
					references="early_alert(id)" primaryKey="true" />
			</column>
			<column name="early_alert_suggestion_id" type="uuid">
				<constraints nullable="false"
					foreignKeyName="early_alert_early_alert_suggestion_ids" references="early_alert_suggestion(id)"
					primaryKey="true" />
			</column>
		</createTable>

		<sql>grant all on early_alert_early_alert_suggestion to ssp</sql>
		<rollback>
			<dropTable tableName="early_alert_early_alert_suggestion" />
		</rollback>

		<!-- Theres a different assumption in the liquibase handling of timezones 
			on postgres. Specifying "Without" timezone -->
		<modifySql dbms="postgresql">
			<replace replace="WITH TIME ZONE" with="WITHOUT TIME ZONE" />
		</modifySql>
	</changeSet>

	<changeSet id="Add Journal Entry table" author="daniel.bower">
		<createTable tableName="journal_entry">
			<column name="id" type="uuid">
				<constraints primaryKey="true" nullable="false" />
			</column>
			<column name="created_date" type="datetime">
				<constraints nullable="false" />
			</column>
			<column name="modified_date" type="datetime">
				<constraints nullable="false" />
			</column>
			<column name="created_by" type="uuid">
				<constraints nullable="false"
					foreignKeyName="journal_entry_created_by_person_id" references="person(id)" />
			</column>
			<column name="modified_by" type="uuid">
				<constraints nullable="false"
					foreignKeyName="journal_entry_modified_by_person_id" references="person(id)" />
			</column>
			<column name="object_status" type="int">
				<constraints nullable="false" />
			</column>
			<column name="entry_date" type="datetime">
				<constraints nullable="false" />
			</column>
			<column name="comment" type="text">
				<constraints nullable="true" />
			</column>
			<column name="confidentiality_level_id" type="uuid">
				<constraints nullable="false"
					foreignKeyName="journal_entry_confidentiality_level_id_person_id"
					references="confidentiality_level(id)" />
			</column>
			<column name="journal_source_id" type="uuid">
				<constraints nullable="false"
					foreignKeyName="journal_entry_journal_source_id_person_id"
					references="journal_source(id)" />
			</column>
			<column name="journal_track_id" type="uuid">
				<constraints nullable="false"
					foreignKeyName="journal_entry_journal_track_id_person_id"
					references="journal_track(id)" />
			</column>
			<column name="person_id" type="uuid">
				<constraints nullable="false"
					foreignKeyName="journal_entry_person_id_person_id" references="person(id)" />
			</column>
		</createTable>

		<sql>grant all on journal_entry to ssp</sql>
		<rollback>
			<dropTable tableName="journal_entry" />
		</rollback>

		<!-- Theres a different assumption in the liquibase handling of timezones 
			on postgres. Specifying "Without" timezone -->
		<modifySql dbms="postgresql">
			<replace replace="WITH TIME ZONE" with="WITHOUT TIME ZONE" />
		</modifySql>
	</changeSet>

	<changeSet id="Add JournalEntryJournalStepDetail table"
		author="daniel.bower">
		<createTable tableName="journal_entry_journal_step_detail">
			<column name="id" type="uuid">
				<constraints primaryKey="true" nullable="false" />
			</column>
			<column name="created_date" type="datetime">
				<constraints nullable="false" />
			</column>
			<column name="modified_date" type="datetime">
				<constraints nullable="false" />
			</column>
			<column name="created_by" type="uuid">
				<constraints nullable="false"
					foreignKeyName="journal_entry_journal_step_detail_created_by_person_id"
					references="person(id)" />
			</column>
			<column name="modified_by" type="uuid">
				<constraints nullable="false"
					foreignKeyName="journal_entry_journal_step_detail_modified_by_person_id"
					references="person(id)" />
			</column>
			<column name="object_status" type="int">
				<constraints nullable="false" />
			</column>
			<column name="journal_entry_id" type="uuid">
				<constraints nullable="false"
					foreignKeyName="journal_entry_journal_step_detail_journal_entry_id_journal_entry_id"
					references="journal_entry(id)" />
			</column>
			<column name="journal_step_detail_id" type="uuid">
				<constraints nullable="false"
					foreignKeyName="journal_entry_journal_step_detail_journal_step_detail_id_journal_step_detail_id"
					references="journal_step_detail(id)" />
			</column>
		</createTable>

		<sql>grant all on journal_entry_journal_step_detail to ssp</sql>
		<rollback>
			<dropTable tableName="journal_entry_journal_step_detail" />
		</rollback>

		<!-- Theres a different assumption in the liquibase handling of timezones 
			on postgres. Specifying "Without" timezone -->
		<modifySql dbms="postgresql">
			<replace replace="WITH TIME ZONE" with="WITHOUT TIME ZONE" />
		</modifySql>
	</changeSet>

	<changeSet author='jon.adams' id='Add campus table'>
		<createTable tableName="campus">
			<column name="id" type="uuid">
				<constraints primaryKey="true" nullable="false" />
			</column>
			<column name="name" type="character varying(80)">
				<constraints nullable="false" />
			</column>
			<column name="description" type="text">
				<constraints nullable="true" />
			</column>
			<column name="created_date" type="datetime">
				<constraints nullable="false" />
			</column>
			<column name="modified_date" type="datetime" />
			<column name="created_by" type="uuid">
				<constraints nullable="false"
					foreignKeyName="early_alert_suggestion_created_by_person_id"
					references="person(id)" />
			</column>
			<column name="modified_by" type="uuid">
				<constraints nullable="true"
					foreignKeyName="early_alert_suggestion_modified_by_person_id"
					references="person(id)" />
			</column>
			<column name="object_status" type="int">
				<constraints nullable="false" />
			</column>
			<column name="early_alert_coordinator_id" type="uuid">
				<constraints nullable="false" />
			</column>
		</createTable>

		<sql>grant all on campus to ssp</sql>
		<rollback>
			<dropTable tableName="campus" />
		</rollback>

		<!-- Theres a different assumption in the liquibase handling of timezones 
			on postgres. Specifying "Without" timezone -->
		<modifySql dbms="postgresql">
			<replace replace="WITH TIME ZONE" with="WITHOUT TIME ZONE" />
		</modifySql>
	</changeSet>

	<changeSet id="Add close to EarlyAlert" author="jon.adams">
		<addColumn tableName="early_alert">
			<column name="closed_date" type="datetime" />
			<column name="closed_by_id" type="uuid">
				<constraints nullable="true" foreignKeyName="early_alert_closed_by_person_id"
					references="person(id)" />
			</column>
		</addColumn>
		<rollback>
			<dropColumn tableName="early_alert" columnName="closed_date" />
			<dropColumn tableName="early_alert" columnName="closed_by_id" />
		</rollback>
	</changeSet>

	<changeSet author='jon.adams' id='Add early_alert_response table'>
		<createTable tableName="early_alert_response">
			<column name="id" type="uuid">
				<constraints primaryKey="true" nullable="false" />
			</column>
			<column name="created_date" type="datetime">
				<constraints nullable="false" />
			</column>
			<column name="modified_date" type="datetime" />
			<column name="created_by" type="uuid">
				<constraints nullable="false"
					foreignKeyName="early_alert_suggestion_created_by_person_id"
					references="person(id)" />
			</column>
			<column name="modified_by" type="uuid">
				<constraints nullable="true"
					foreignKeyName="early_alert_suggestion_modified_by_person_id"
					references="person(id)" />
			</column>
			<column name="object_status" type="int">
				<constraints nullable="false" />
			</column>
			<column name="early_alert_id" type="uuid">
				<constraints nullable="false"
					foreignKeyName="early_alert_response_early_alert_id" references="early_alert(id)" />
			</column>
			<column name="early_alert_outcome_id" type="uuid">
				<constraints nullable="false"
					foreignKeyName="early_alert_response_early_alert_outcome_id"
					references="early_alert_outcome(id)" />
			</column>
			<column name="early_alert_outcome_other_description" type="text">
				<constraints nullable="true" />
			</column>
			<column name="comment" type="text">
				<constraints nullable="true" />
			</column>
		</createTable>

		<sql>grant all on early_alert_response to ssp</sql>
		<rollback>
			<dropTable tableName="early_alert_response" />
		</rollback>

		<!-- Theres a different assumption in the liquibase handling of timezones 
			on postgres. Specifying "Without" timezone -->
		<modifySql dbms="postgresql">
			<replace replace="WITH TIME ZONE" with="WITHOUT TIME ZONE" />
		</modifySql>
	</changeSet>

	<changeSet author='jon.adams'
		id='Add early_alert_response_early_alert_outreach table'>
		<createTable tableName="early_alert_response_early_alert_outreach">
			<column name="early_alert_response_id" type="uuid">
				<constraints nullable="false"
					foreignKeyName="ea_response_ea_outreach_ea_response_id" references="early_alert_response(id)"
					primaryKey="true" />
			</column>
			<column name="early_alert_outreach_id" type="uuid">
				<constraints nullable="false"
					foreignKeyName="ea_response_ea_outreach_ea_outreach_id" references="early_alert_outreach(id)"
					primaryKey="true" />
			</column>
		</createTable>

		<sql>grant all on early_alert_response_early_alert_outreach to ssp
		</sql>
		<rollback>
			<dropTable tableName="early_alert_response_early_alert_outreach" />
		</rollback>

		<!-- Theres a different assumption in the liquibase handling of timezones 
			on postgres. Specifying "Without" timezone -->
		<modifySql dbms="postgresql">
			<replace replace="WITH TIME ZONE" with="WITHOUT TIME ZONE" />
		</modifySql>
	</changeSet>

	<changeSet author='jon.adams'
		id='Add early_alert_response_early_alert_referral table'>
		<createTable tableName="early_alert_response_early_alert_referral">
			<column name="early_alert_response_id" type="uuid">
				<constraints nullable="false"
					foreignKeyName="ea_response_ea_referral_ea_response_id" references="early_alert_response(id)"
					primaryKey="true" />
			</column>
			<column name="early_alert_referral_id" type="uuid">
				<constraints nullable="false"
					foreignKeyName="ea_response_ea_referral_ea_referral_id" references="early_alert_referral(id)"
					primaryKey="true" />
			</column>
		</createTable>

		<sql>grant all on early_alert_response_early_alert_referral to ssp
		</sql>
		<rollback>
			<dropTable tableName="early_alert_response_early_alert_referral" />
		</rollback>

		<!-- Theres a different assumption in the liquibase handling of timezones 
			on postgres. Specifying "Without" timezone -->
		<modifySql dbms="postgresql">
			<replace replace="WITH TIME ZONE" with="WITHOUT TIME ZONE" />
		</modifySql>
	</changeSet>

<<<<<<< HEAD
	<changeSet author='daniel.bower' id='Add config table'>
		<createTable tableName="config">
			<column name="id" type="uuid">
				<constraints primaryKey="true" nullable="false" />
			</column>
			<column name="name" type="character varying(80)">
				<constraints nullable="false" />
			</column>
			<column name="description" type="text">
				<constraints nullable="true" />
			</column>
			<column name="value" type="text">
				<constraints nullable="true" />
			</column>
			<column name="value_validation" type="text">
				<constraints nullable="true" />
			</column>
			<column name="created_date" type="datetime">
				<constraints nullable="false"/>
			</column>
			<column name="modified_date" type="datetime">
				<constraints nullable="false"/>
			</column>
			<column name="created_by" type="uuid">
				<constraints nullable="false" 
					foreignKeyName="config_created_by_person_id"
					references="person(id)"/>
			</column>
			<column name="modified_by" type="uuid">
				<constraints nullable="false" foreignKeyName="config_modified_by_person_id"
					references="person(id)"/>
			</column>
			<column name="object_status" type="int">
				<constraints nullable="false" />
			</column>
			<column name="sort_order" type="smallint" defaultValue="0">
				<constraints nullable="false" />
			</column>
		</createTable>
		
		<sql>grant all on config to ssp</sql>
		<rollback>
			<dropTable tableName="config"/>
		</rollback>
		
		<!-- Theres a different assumption in the liquibase handling of timezones on postgres.
		Specifying "Without" timezone-->
		<modifySql dbms="postgresql">
			<replace replace="WITH TIME ZONE" with="WITHOUT TIME ZONE"/>
		</modifySql>

	</changeSet>
	<changeSet id="Config Data - Default Values"
		author="daniel.bower">
		<insert tableName="config">
			<column name="id" value="3eb8d2ee-9baa-11e1-844c-0026b9e7ff4c" />
			<column name="name" value="send_mail" />
			<column name="description" value="Whether the system should send out mails, or just log their generation" />
			<column name="value">false</column>
			<column name="created_date" valueDate="2012-05-07T12:00:00" />
			<column name="modified_date" valueDate="2012-05-07T12:00:00" />
			<column name="created_by" value="58ba5ee3-734e-4ae9-b9c5-943774b4de41" />
			<column name="modified_by" value="58ba5ee3-734e-4ae9-b9c5-943774b4de41" />
			<column name="object_status" value="1" />
			<column name="sort_order" value="100" />
		</insert>
		<insert tableName="config">
			<column name="id" value="67bd120e-9be1-11e1-ad1f-0026b9e7ff4c" />
			<column name="name" value="app_title" />
			<column name="description" value="The Title of the application" />
			<column name="value">SSP</column>
			<column name="created_date" valueDate="2012-05-07T12:00:00" />
			<column name="modified_date" valueDate="2012-05-07T12:00:00" />
			<column name="created_by" value="58ba5ee3-734e-4ae9-b9c5-943774b4de41" />
			<column name="modified_by" value="58ba5ee3-734e-4ae9-b9c5-943774b4de41" />
			<column name="object_status" value="1" />
			<column name="sort_order" value="100" />
		</insert>
		<insert tableName="config">
			<column name="id" value="8298fc28-9be1-11e1-933d-0026b9e7ff4c" />
			<column name="name" value="inst_home_url" />
			<column name="description" value="The homepage of the Organization" />
			<column name="value">http://sinclair.edu</column>
			<column name="created_date" valueDate="2012-05-07T12:00:00" />
			<column name="modified_date" valueDate="2012-05-07T12:00:00" />
			<column name="created_by" value="58ba5ee3-734e-4ae9-b9c5-943774b4de41" />
			<column name="modified_by" value="58ba5ee3-734e-4ae9-b9c5-943774b4de41" />
			<column name="object_status" value="1" />
			<column name="sort_order" value="100" />
		</insert>
		<insert tableName="config">
			<column name="id" value="e6c63bb0-9be2-11e1-a6cb-0026b9e7ff4c" />
			<column name="name" value="serverExternalPath" />
			<column name="description" value="The externally visible url of the application"/>
			<column name="value">http://ssp.sinclair.edu</column>
			<column name="created_date" valueDate="2012-05-07T12:00:00" />
			<column name="modified_date" valueDate="2012-05-07T12:00:00" />
			<column name="created_by" value="58ba5ee3-734e-4ae9-b9c5-943774b4de41" />
			<column name="modified_by" value="58ba5ee3-734e-4ae9-b9c5-943774b4de41" />
			<column name="object_status" value="1" />
			<column name="sort_order" value="100" />
		</insert>
		<insert tableName="config">
			<column name="id" value="59dbcf48-9be3-11e1-bded-0026b9e7ff4c" />
			<column name="name" value="bcc_email_address" />
			<column name="description" value="The email address to blind carbon copy on every message"/>
			<column name="value">test@sinclair.edu</column>
			<column name="created_date" valueDate="2012-05-07T12:00:00" />
			<column name="modified_date" valueDate="2012-05-07T12:00:00" />
			<column name="created_by" value="58ba5ee3-734e-4ae9-b9c5-943774b4de41" />
			<column name="modified_by" value="58ba5ee3-734e-4ae9-b9c5-943774b4de41" />
			<column name="object_status" value="1" />
			<column name="sort_order" value="100" />
		</insert>
		<insert tableName="config">
			<column name="id" value="645d19ea-9be3-11e1-8ffe-0026b9e7ff4c" />
			<column name="name" value="numberOfDaysPriorForTaskReminder" />
			<column name="description" value="The Number of days prior to expiration to send out a Task Reminder"/>
			<column name="value">3</column>
			<column name="created_date" valueDate="2012-05-07T12:00:00" />
			<column name="modified_date" valueDate="2012-05-07T12:00:00" />
			<column name="created_by" value="58ba5ee3-734e-4ae9-b9c5-943774b4de41" />
			<column name="modified_by" value="58ba5ee3-734e-4ae9-b9c5-943774b4de41" />
			<column name="object_status" value="1" />
			<column name="sort_order" value="100" />
		</insert>
		<rollback>
			<delete tableName="config">
				<where>id='3eb8d2ee-9baa-11e1-844c-0026b9e7ff4c'</where>
			</delete>
			<delete tableName="config">
				<where>id='67bd120e-9be1-11e1-ad1f-0026b9e7ff4c'</where>
			</delete>
			<delete tableName="config">
				<where>id='8298fc28-9be1-11e1-933d-0026b9e7ff4c'</where>
			</delete>
			<delete tableName="config">
				<where>id='e6c63bb0-9be2-11e1-a6cb-0026b9e7ff4c'</where>
			</delete>
			<delete tableName="config">
				<where>id='59dbcf48-9be3-11e1-bded-0026b9e7ff4c'</where>
			</delete>
			<delete tableName="config">
				<where>id='645d19ea-9be3-11e1-8ffe-0026b9e7ff4c'</where>
			</delete>
		</rollback>
	</changeSet>

	<changeSet id="add index to config table" author="daniel.bower">
		<createIndex tableName="config" indexName="idx_config_name">
			<column name="name"/>
		</createIndex>
		<!-- Create Index has automatic rollback support -->
	</changeSet>
=======
	<changeSet id="clean up early_alert_outcome sample data"
		author="jon.adams">
		<delete tableName="early_alert_outcome">
			<where>id='B2D10FCA-5056-A51A-80888103AC163F13'</where>
		</delete>
		<delete tableName="early_alert_outcome">
			<where>id='B2D10FE9-5056-A51A-80456B36326A6463'</where>
		</delete>
		<delete tableName="early_alert_outcome">
			<where>id='B2D10FF9-5056-A51A-80BEED3F1F11C9A9'</where>
		</delete>
		<delete tableName="early_alert_outcome">
			<where>id='B2D11009-5056-A51A-8072ED4EBFA88DA5'</where>
		</delete>
		<delete tableName="early_alert_outcome">
			<where>id='B2D11018-5056-A51A-801FBEF6DC4AC7EF'</where>
		</delete>
		<delete tableName="early_alert_outcome">
			<where>id='B2D11028-5056-A51A-80E9E86DEA9498D8'</where>
		</delete>
		<delete tableName="early_alert_outcome">
			<where>id='B2D11076-5056-A51A-80C1F5813762FF0B'</where>
		</delete>
		<delete tableName="early_alert_outcome">
			<where>id='B2D11086-5056-A51A-8034893608D7A6C7'</where>
		</delete>
		<delete tableName="early_alert_outcome">
			<where>id='B2D11095-5056-A51A-80A8F6F9B7975595'</where>
		</delete>
		<delete tableName="early_alert_outcome">
			<where>id='B2D110A5-5056-A51A-808BF40B80601A46'</where>
		</delete>
		<delete tableName="early_alert_outcome">
			<where>id='B2D110B4-5056-A51A-809B35E8C9C4DE86'</where>
		</delete>
		<insert tableName="early_alert_outcome">
			<column name="id" value="12A58804-45DC-40F2-B2F5-D7E4403ACEE1" />
			<column name="name" value="Student Responded" />
			<column name="description" value="Student responded" />
			<column name="created_date" valueDate="2012-05-11T10:00:00" />
			<column name="modified_date" valueDate="2012-05-11T10:00:00" />
			<column name="created_by" value="58ba5ee3-734e-4ae9-b9c5-943774b4de41" />
			<column name="modified_by" value="58ba5ee3-734e-4ae9-b9c5-943774b4de41" />
			<column name="object_status" value="1" />
			<column name="sort_order" value="1" />
		</insert>
		<insert tableName="early_alert_outcome">
			<column name="id" value="9A98FF78-92AF-4681-8111-ADB3300CBE1C" />
			<column name="name" value="Student Did Not Responsd" />
			<column name="description" value="Student did not responsd" />
			<column name="created_date" valueDate="2012-05-11T10:00:00" />
			<column name="modified_date" valueDate="2012-05-11T10:00:00" />
			<column name="created_by" value="58ba5ee3-734e-4ae9-b9c5-943774b4de41" />
			<column name="modified_by" value="58ba5ee3-734e-4ae9-b9c5-943774b4de41" />
			<column name="object_status" value="1" />
			<column name="sort_order" value="2" />
		</insert>
		<insert tableName="early_alert_outcome">
			<column name="id" value="7148606F-9034-4538-8FC2-C852A5C912EE" />
			<column name="name" value="Waiting for Response" />
			<column name="description" value="Waiting for response" />
			<column name="created_date" valueDate="2012-05-11T10:00:00" />
			<column name="modified_date" valueDate="2012-05-11T10:00:00" />
			<column name="created_by" value="58ba5ee3-734e-4ae9-b9c5-943774b4de41" />
			<column name="modified_by" value="58ba5ee3-734e-4ae9-b9c5-943774b4de41" />
			<column name="object_status" value="1" />
			<column name="sort_order" value="3" />
		</insert>
		<insert tableName="early_alert_outcome">
			<column name="id" value="14E390D5-2371-48B4-A9DE-2D35BC18E868" />
			<column name="name" value="Not an Early Alert Class" />
			<column name="description" value="Not an early alert class" />
			<column name="created_date" valueDate="2012-05-11T10:00:00" />
			<column name="modified_date" valueDate="2012-05-11T10:00:00" />
			<column name="created_by" value="58ba5ee3-734e-4ae9-b9c5-943774b4de41" />
			<column name="modified_by" value="58ba5ee3-734e-4ae9-b9c5-943774b4de41" />
			<column name="object_status" value="1" />
			<column name="sort_order" value="4" />
		</insert>
		<insert tableName="early_alert_outcome">
			<column name="id" value="D944D62E-0974-4058-85C7-E6B3D6159D73" />
			<column name="name" value="Duplicate Early Alert Notice" />
			<column name="description" value="Duplicate early alert notice" />
			<column name="created_date" valueDate="2012-05-11T10:00:00" />
			<column name="modified_date" valueDate="2012-05-11T10:00:00" />
			<column name="created_by" value="58ba5ee3-734e-4ae9-b9c5-943774b4de41" />
			<column name="modified_by" value="58ba5ee3-734e-4ae9-b9c5-943774b4de41" />
			<column name="object_status" value="1" />
			<column name="sort_order" value="5" />
		</insert>

		<rollback></rollback>
	</changeSet>

	<changeSet id="add SHG_question_response.EA_sent index"
		author="jon.adams">
		<createIndex tableName="self_help_guide_question_response"
			indexName="idx_self_help_guide_question_response_early_alert_sent">
			<column name="early_alert_sent" />
		</createIndex>
		<rollback>
			<dropIndex tableName="self_help_guide_question_response"
				indexName="idx_self_help_guide_question_response_early_alert_sent" />
		</rollback>
	</changeSet>

	<changeSet id="change early_alert.campus_id type" author="jon.adams">
		<dropColumn tableName="early_alert" columnName="campus_id" />
		<addColumn tableName="early_alert">
			<column name="campus_id" type="uuid">
				<constraints nullable="true" foreignKeyName="early_alert_campus_id"
					references="campus(id)" />
			</column>
		</addColumn>
	</changeSet>

	<changeSet id="move coach FK" author="jon.adams">
		<dropColumn tableName="person_demographics" columnName="coach_id" />
		<addColumn tableName="person">
			<column name="coach_id" type="uuid">
				<constraints nullable="true" foreignKeyName="person_coach_id_person_id"
					references="person(id)" />
			</column>
		</addColumn>
	</changeSet>

>>>>>>> 97e23f09
</databaseChangeLog>
    <|MERGE_RESOLUTION|>--- conflicted
+++ resolved
@@ -1447,7 +1447,6 @@
 		</modifySql>
 	</changeSet>
 
-<<<<<<< HEAD
 	<changeSet author='daniel.bower' id='Add config table'>
 		<createTable tableName="config">
 			<column name="id" type="uuid">
@@ -1500,6 +1499,7 @@
 		</modifySql>
 
 	</changeSet>
+	
 	<changeSet id="Config Data - Default Values"
 		author="daniel.bower">
 		<insert tableName="config">
@@ -1602,7 +1602,7 @@
 		</createIndex>
 		<!-- Create Index has automatic rollback support -->
 	</changeSet>
-=======
+
 	<changeSet id="clean up early_alert_outcome sample data"
 		author="jon.adams">
 		<delete tableName="early_alert_outcome">
@@ -1729,6 +1729,4 @@
 		</addColumn>
 	</changeSet>
 
->>>>>>> 97e23f09
-</databaseChangeLog>
-    +</databaseChangeLog>