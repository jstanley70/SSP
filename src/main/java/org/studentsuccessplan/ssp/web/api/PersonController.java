package org.studentsuccessplan.ssp.web.api;

import java.util.List;
import java.util.UUID;

import javax.validation.Valid;

import org.slf4j.Logger;
import org.slf4j.LoggerFactory;
import org.springframework.beans.factory.annotation.Autowired;
import org.springframework.security.access.prepost.PreAuthorize;
import org.springframework.stereotype.Controller;
import org.springframework.web.bind.annotation.PathVariable;
import org.springframework.web.bind.annotation.RequestBody;
import org.springframework.web.bind.annotation.RequestMapping;
import org.springframework.web.bind.annotation.RequestMethod;
import org.springframework.web.bind.annotation.RequestParam;
import org.springframework.web.bind.annotation.ResponseBody;
import org.studentsuccessplan.ssp.factory.PersonTOFactory;
import org.studentsuccessplan.ssp.model.ObjectStatus;
import org.studentsuccessplan.ssp.model.Person;
import org.studentsuccessplan.ssp.service.ObjectNotFoundException;
import org.studentsuccessplan.ssp.service.PersonService;
import org.studentsuccessplan.ssp.transferobject.PagingTO;
import org.studentsuccessplan.ssp.transferobject.PersonTO;
import org.studentsuccessplan.ssp.transferobject.ServiceResponse;
import org.studentsuccessplan.ssp.util.sort.SortingAndPaging;
import org.studentsuccessplan.ssp.web.api.validation.ValidationException;

/**
 * Some basic methods for manipulating people in the system.
 * <p>
 * Mapped to URI path <code>/1/person</code>
 */
@PreAuthorize("hasRole('ROLE_USER')")
@Controller
<<<<<<< HEAD
@RequestMapping("/1/person")
public class PersonController extends RestController<PersonTO> {
=======
@RequestMapping("/person")
public class PersonController extends RestController<PersonTO, Person> {
>>>>>>> 19ffdf0e

	private static final Logger LOGGER = LoggerFactory
			.getLogger(PersonController.class);

	@Autowired
	private transient PersonService service;

<<<<<<< HEAD
	@Autowired
	private transient PersonTOFactory factory;
=======
	private static final TransferObjectListFactory<PersonTO, Person> TO_FACTORY = TransferObjectListFactory
			.newFactory(PersonTO.class);
>>>>>>> 19ffdf0e

	@Override
	@RequestMapping(value = "/", method = RequestMethod.GET)
	public @ResponseBody
	PagingTO<PersonTO, Person> getAll(
			final @RequestParam(required = false) ObjectStatus status,
			final @RequestParam(required = false) Integer start,
			final @RequestParam(required = false) Integer limit,
			final @RequestParam(required = false) String sort,
			final @RequestParam(required = false) String sortDirection) {

<<<<<<< HEAD
		return factory.asTOList(service.getAll(SortingAndPaging
				.createForSingleSort(status, start, limit, sort, sortDirection,
						null)));
=======
		List<PersonTO> data = TO_FACTORY.toTOList(service.getAll(
				SortingAndPaging.createForSingleSort(status, start, limit,
						sort, sortDirection, null)).getRows());
		return new PagingTO<PersonTO, Person>(true, data);
>>>>>>> 19ffdf0e
	}

	@Override
	@RequestMapping(value = "/{id}", method = RequestMethod.GET)
	public @ResponseBody
	PersonTO get(final @PathVariable UUID id) throws ObjectNotFoundException {
		final Person model = service.get(id);
		if (model == null) {
			return null;
		} else {
			return new PersonTO(model);
		}
	}

	@Override
	@RequestMapping(value = "/", method = RequestMethod.POST)
	public @ResponseBody
	PersonTO create(final @Valid @RequestBody PersonTO obj)
			throws ObjectNotFoundException, ValidationException {
		if (obj.getId() != null) {
			throw new ValidationException(
					"You submitted a person with an id to the create method.  Did you mean to save?");
		}

		final Person model = factory.from(obj);

		if (null != model) {
			final Person createdModel = service.create(model);
			if (null != createdModel) {
				return new PersonTO(createdModel);
			}
		}
		return null;
	}

	@Override
	@RequestMapping(value = "/{id}", method = RequestMethod.PUT)
	public @ResponseBody
	PersonTO save(final @PathVariable UUID id,
			final @Valid @RequestBody PersonTO obj)
			throws ObjectNotFoundException, ValidationException {
		if (id == null) {
			throw new ValidationException(
					"You submitted a person without an id to the save method.  Did you mean to create?");
		}

		final Person model = factory.from(obj);
		model.setId(id);

		final Person savedPerson = service.save(model);
		if (null != savedPerson) {
			return new PersonTO(savedPerson);
		}
		return null;
	}

	@Override
	@RequestMapping(value = "/{id}", method = RequestMethod.DELETE)
	public @ResponseBody
	ServiceResponse delete(final @PathVariable UUID id)
			throws ObjectNotFoundException {
		service.delete(id);
		return new ServiceResponse(true);
	}

	@RequestMapping(value = "/{id}/history/print", method = RequestMethod.GET)
	public @ResponseBody
	PersonTO historyPrint(final @PathVariable UUID id)
			throws ObjectNotFoundException {
		// final Person model = service.get(id);
		// :TODO historyPrint on PersonController
		throw new UnsupportedOperationException("Not yet implemented");
	}

	@Override
	protected Logger getLogger() {
		return LOGGER;
	}
}<|MERGE_RESOLUTION|>--- conflicted
+++ resolved
@@ -1,6 +1,5 @@
 package org.studentsuccessplan.ssp.web.api;
 
-import java.util.List;
 import java.util.UUID;
 
 import javax.validation.Valid;
@@ -24,6 +23,7 @@
 import org.studentsuccessplan.ssp.transferobject.PagingTO;
 import org.studentsuccessplan.ssp.transferobject.PersonTO;
 import org.studentsuccessplan.ssp.transferobject.ServiceResponse;
+import org.studentsuccessplan.ssp.util.sort.PagingWrapper;
 import org.studentsuccessplan.ssp.util.sort.SortingAndPaging;
 import org.studentsuccessplan.ssp.web.api.validation.ValidationException;
 
@@ -34,13 +34,8 @@
  */
 @PreAuthorize("hasRole('ROLE_USER')")
 @Controller
-<<<<<<< HEAD
 @RequestMapping("/1/person")
-public class PersonController extends RestController<PersonTO> {
-=======
-@RequestMapping("/person")
 public class PersonController extends RestController<PersonTO, Person> {
->>>>>>> 19ffdf0e
 
 	private static final Logger LOGGER = LoggerFactory
 			.getLogger(PersonController.class);
@@ -48,13 +43,8 @@
 	@Autowired
 	private transient PersonService service;
 
-<<<<<<< HEAD
 	@Autowired
 	private transient PersonTOFactory factory;
-=======
-	private static final TransferObjectListFactory<PersonTO, Person> TO_FACTORY = TransferObjectListFactory
-			.newFactory(PersonTO.class);
->>>>>>> 19ffdf0e
 
 	@Override
 	@RequestMapping(value = "/", method = RequestMethod.GET)
@@ -66,16 +56,12 @@
 			final @RequestParam(required = false) String sort,
 			final @RequestParam(required = false) String sortDirection) {
 
-<<<<<<< HEAD
-		return factory.asTOList(service.getAll(SortingAndPaging
+		PagingWrapper<Person> people = service.getAll(SortingAndPaging
 				.createForSingleSort(status, start, limit, sort, sortDirection,
-						null)));
-=======
-		List<PersonTO> data = TO_FACTORY.toTOList(service.getAll(
-				SortingAndPaging.createForSingleSort(status, start, limit,
-						sort, sortDirection, null)).getRows());
-		return new PagingTO<PersonTO, Person>(true, data);
->>>>>>> 19ffdf0e
+						null));
+
+		return new PagingTO<PersonTO, Person>(true, people.getResults(),
+				factory.asTOList(people.getRows()));
 	}
 
 	@Override
