package org.jasig.ssp.web.api;

import java.util.UUID;

import javax.validation.Valid;

import org.jasig.ssp.factory.TOFactory;
import org.jasig.ssp.model.ObjectStatus;
import org.jasig.ssp.model.Person;
import org.jasig.ssp.model.PersonAssocAuditable;
import org.jasig.ssp.service.ObjectNotFoundException;
import org.jasig.ssp.service.PersonAssocAuditableService;
import org.jasig.ssp.service.PersonService;
import org.jasig.ssp.service.SecurityService;
import org.jasig.ssp.transferobject.AbstractAuditableTO;
import org.jasig.ssp.transferobject.PagingTO;
import org.jasig.ssp.transferobject.ServiceResponse;
import org.jasig.ssp.util.sort.PagingWrapper;
import org.jasig.ssp.util.sort.SortingAndPaging;
import org.jasig.ssp.web.api.validation.ValidationException;
import org.slf4j.Logger;
import org.slf4j.LoggerFactory;
import org.springframework.beans.factory.annotation.Autowired;
import org.springframework.security.access.AccessDeniedException;
import org.springframework.web.bind.annotation.PathVariable;
import org.springframework.web.bind.annotation.RequestBody;
import org.springframework.web.bind.annotation.RequestMapping;
import org.springframework.web.bind.annotation.RequestMethod;
import org.springframework.web.bind.annotation.RequestParam;
import org.springframework.web.bind.annotation.ResponseBody;

/**
 * 
 * Basic REST command implementation to respond with standard transfer objects
 * in JSON format for entities associated with a Person. <br />
 * Largely based on AbstractAuditableReferenceController
 * 
 * @param <T>
 *            Model Type
 * @param <TO>
 *            Transfer object type that handles the model type T.
 */
public abstract class AbstractPersonAssocController<T extends PersonAssocAuditable, TO extends AbstractAuditableTO<T>>
		extends BaseController {

	/**
	 * Logger
	 */
	protected static final Logger LOGGER = LoggerFactory
			.getLogger(AbstractPersonAssocController.class);

	/**
	 * Service that handles the business logic for the implementing type for T.
	 */
	protected abstract PersonAssocAuditableService<T> getService();

	/**
	 * Transfer object factory to create new instances of the specific TO for
	 * extending classes.
	 */
	protected abstract TOFactory<TO, T> getFactory();

	/**
	 * Model class type
	 */
	protected transient Class<T> persistentClass;

	/**
	 * Transfer object class type
	 */
	protected transient Class<TO> transferObjectClass;

	@Autowired
	protected transient PersonService personService;

	@Autowired
	protected transient SecurityService securityService;

	public abstract String permissionBaseName();

	public void checkPermissionForOp(final String op) {
		if (!securityService.hasAuthority("ROLE_PERSON_"
				+ permissionBaseName() + "_" + op)) {
			throw new AccessDeniedException("Access is denied.");
		}
	}

	/**
	 * Construct a controller with the specified specific service and types.
	 * 
	 * @param persistentClass
	 *            Model class type
	 * @param transferObjectClass
	 *            Transfer object class type
	 */
	protected AbstractPersonAssocController(
			final Class<T> persistentClass, final Class<TO> transferObjectClass) {
		super();
		this.persistentClass = persistentClass;
		this.transferObjectClass = transferObjectClass;
	}

	/**
	 * Get all instances for the specified criteria.
	 * 
	 * @param personId
	 *            Person identifier
	 * @param status
	 *            Object status
	 * @param start
	 *            First result
	 * @param limit
	 *            Total results for a single page
	 * @param sort
	 *            Sort field (property)
	 * @param sortDirection
	 *            Sort direction (asc/desc)
	 * @return All instances for the specified criteria, possibly paged based on
	 *         start/limit filters.
	 * @throws ObjectNotFoundException
	 *             If specified person could not be found.
	 */
	@RequestMapping(value = "/", method = RequestMethod.GET)
	public @ResponseBody
	PagingTO<TO, T> getAll(@PathVariable final UUID personId,
			final @RequestParam(required = false) ObjectStatus status,
			final @RequestParam(required = false) Integer start,
			final @RequestParam(required = false) Integer limit,
			final @RequestParam(required = false) String sort,
			final @RequestParam(required = false) String sortDirection)
			throws ObjectNotFoundException {

		checkPermissionForOp("READ");

		final Person person = personService.get(personId);
		final PagingWrapper<T> data = getService().getAllForPerson(person,
				SortingAndPaging.createForSingleSort(status, start,
						limit, sort, sortDirection, null));

		return new PagingTO<TO, T>(true, data.getResults(), getFactory()
				.asTOList(data.getRows()));
	}

	@RequestMapping(value = "/{id}", method = RequestMethod.GET)
	public @ResponseBody
	TO get(final @PathVariable UUID id,
			@PathVariable final UUID personId) throws ObjectNotFoundException,
			ValidationException {

		checkPermissionForOp("READ");

		final T model = getService().get(id);
		if (model == null) {
			return null;
		}

		return instantiateTO(model);
	}

	@RequestMapping(value = "/", method = RequestMethod.POST)
	public @ResponseBody
	TO create(@PathVariable final UUID personId,
			@Valid @RequestBody final TO obj) throws ValidationException,
			ObjectNotFoundException {

		checkPermissionForOp("WRITE");

		if (obj.getId() != null) {
			throw new ValidationException(
					"It is invalid to send with an ID to the create method. Did you mean to use the save method instead?");
		}

		if (personId == null) {
			throw new IllegalArgumentException(
					"Person identifier is required.");
		}

		final T model = getFactory().from(obj);

		if (null != model) {

			// associate with person here.
			if (model.getPerson() == null) {
				model.setPerson(personService.get(personId));
			}

			final T createdModel = getService().create(model);
			if (null != createdModel) {
				return instantiateTO(createdModel);
			}
		}

		return null;
	}

<<<<<<< HEAD
=======
	/**
	 * Save changes to the specified ID and object, for the specified person.
	 * 
	 * @param id
	 *            the instance to update
	 * @param personId
	 *            the person
	 * @param obj
	 *            the full instance data to update
	 * @return the updated instance
	 * @throws ObjectNotFoundException
	 *             If the specified ID could not be found.
	 * @throws ValidationException
	 *             If the updated data was not valid.
	 */
	@PreAuthorize("hasRole('ROLE_USER')")
>>>>>>> 9e75a649
	@RequestMapping(value = "/{id}", method = RequestMethod.PUT)
	public @ResponseBody
	TO save(@PathVariable final UUID id,
			@PathVariable final UUID personId,
			@Valid @RequestBody final TO obj)
			throws ObjectNotFoundException, ValidationException {

		checkPermissionForOp("WRITE");

		if (id == null) {
			throw new ValidationException(
					"You submitted without an id to the save method.  Did you mean to create?");
		}

		final T model = getFactory().from(obj);
		model.setId(id);

		final T savedT = getService().save(model);
		if (null != savedT) {
			return instantiateTO(savedT);
		}

		return null;
	}

	@RequestMapping(value = "/{id}", method = RequestMethod.DELETE)
	public @ResponseBody
	ServiceResponse delete(@PathVariable final UUID id,
			@PathVariable final UUID personId) throws ObjectNotFoundException {

		checkPermissionForOp("DELETE");

		getService().delete(id);
		return new ServiceResponse(true);
	}

	private TO instantiateTO(final T model) throws ValidationException {
		TO out;
		try {
			out = this.transferObjectClass.newInstance();
			out.from(model);
			return out;
		} catch (final InstantiationException e) {
			LOGGER.error("Could not instantiate new instance of "
					+ this.transferObjectClass.getName(), e);
			throw new ValidationException("Unexpected error.", e);
		} catch (final IllegalAccessException e) {
			LOGGER.error(
					"Illegal access instantiating new instance of "
							+ this.transferObjectClass.getName(), e);
			throw new ValidationException("Unexpected error.", e);
		}
	}
}<|MERGE_RESOLUTION|>--- conflicted
+++ resolved
@@ -193,8 +193,6 @@
 		return null;
 	}
 
-<<<<<<< HEAD
-=======
 	/**
 	 * Save changes to the specified ID and object, for the specified person.
 	 * 
@@ -210,8 +208,6 @@
 	 * @throws ValidationException
 	 *             If the updated data was not valid.
 	 */
-	@PreAuthorize("hasRole('ROLE_USER')")
->>>>>>> 9e75a649
 	@RequestMapping(value = "/{id}", method = RequestMethod.PUT)
 	public @ResponseBody
 	TO save(@PathVariable final UUID id,
