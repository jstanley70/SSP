package org.jasig.ssp.service.impl; // NOPMD

import java.util.Date;
import java.util.HashSet;
import java.util.Map;
import java.util.Set;

import javax.mail.SendFailedException;
import javax.servlet.http.HttpServletRequest;
import javax.servlet.http.HttpServletResponse;
import javax.validation.constraints.NotNull;

import org.jasig.ssp.dao.EarlyAlertResponseDao;
import org.jasig.ssp.model.EarlyAlert;
import org.jasig.ssp.model.EarlyAlertResponse;
import org.jasig.ssp.model.JournalEntry;
import org.jasig.ssp.model.Message;
import org.jasig.ssp.model.Person;
import org.jasig.ssp.model.SubjectAndBody;
import org.jasig.ssp.model.reference.ConfidentialityLevel;
import org.jasig.ssp.model.reference.EarlyAlertOutreach;
import org.jasig.ssp.model.reference.EarlyAlertReferral;
import org.jasig.ssp.model.reference.JournalSource;
import org.jasig.ssp.model.reference.JournalTrack;
import org.jasig.ssp.model.reference.MessageTemplate;
import org.jasig.ssp.service.AbstractAuditableCrudService;
import org.jasig.ssp.service.EarlyAlertResponseService;
import org.jasig.ssp.service.EarlyAlertService;
import org.jasig.ssp.service.JournalEntryService;
import org.jasig.ssp.service.MessageService;
import org.jasig.ssp.service.ObjectNotFoundException;
<<<<<<< HEAD
import org.jasig.ssp.service.PersonAttributesService;
import org.jasig.ssp.service.PersonService;
=======
>>>>>>> 58725849
import org.jasig.ssp.service.VelocityTemplateService;
import org.jasig.ssp.service.reference.ConfidentialityLevelService;
import org.jasig.ssp.service.reference.EarlyAlertOutcomeService;
import org.jasig.ssp.service.reference.EarlyAlertOutreachService;
import org.jasig.ssp.service.reference.EarlyAlertReferralService;
import org.jasig.ssp.service.reference.JournalSourceService;
import org.jasig.ssp.service.reference.JournalTrackService;
import org.jasig.ssp.service.reference.MessageTemplateService;
import org.jasig.ssp.util.sort.PagingWrapper;
import org.jasig.ssp.util.sort.SortingAndPaging;
import org.jasig.ssp.web.api.validation.ValidationException;
import org.slf4j.Logger;
import org.slf4j.LoggerFactory;
import org.springframework.beans.factory.annotation.Autowired;
import org.springframework.stereotype.Service;
import org.springframework.transaction.annotation.Transactional;

/**
 * EarlyAlertResponse service implementation
 * 
 * @author jon.adams
 * 
 */
@Service
@Transactional
public class EarlyAlertResponseServiceImpl extends // NOPMD by jon.adams
		AbstractAuditableCrudService<EarlyAlertResponse>
		implements EarlyAlertResponseService {

	private static final Logger LOGGER = LoggerFactory
			.getLogger(EarlyAlertResponseServiceImpl.class);

	@Autowired
	private transient EarlyAlertResponseDao dao;

	@Autowired
	private transient PersonAttributesService personAttributeService;

	@Autowired
	private transient HttpServletRequest request;

	@Autowired
	private transient HttpServletResponse response;

	@Autowired
	private transient ConfidentialityLevelService confidentialityLevelService;

	@Autowired
	private transient EarlyAlertOutcomeService earlyAlertOutcomeService;

	@Autowired
	private transient EarlyAlertOutreachService earlyAlertOutreachService;

	@Autowired
	private transient EarlyAlertReferralService earlyAlertReferralService;

	@Autowired
	private transient EarlyAlertService earlyAlertService;

	@Autowired
	private transient JournalEntryService journalEntryService;

	@Autowired
	private transient JournalSourceService journalSourceService;

	@Autowired
	private transient JournalTrackService journalTrackService;

	@Autowired
	private transient MessageService messageService;

	@Autowired
	private transient MessageTemplateService messageTemplateService;

	@Autowired
	private transient VelocityTemplateService velocityTemplateService;

	@Override
	protected EarlyAlertResponseDao getDao() {
		return dao;
	}

	@Override
	public EarlyAlertResponse create(
			@NotNull final EarlyAlertResponse earlyAlertResponse)
			throws ObjectNotFoundException, ValidationException {
		// Validate objects
		if (earlyAlertResponse == null) {
			throw new IllegalArgumentException(
					"EarlyAlertResponse must be provided.");
		}

		if (earlyAlertResponse.getEarlyAlert() == null) {
			throw new ValidationException(
					"EarlyAlert data must be provided.");
		}

		if (earlyAlertResponse.getEarlyAlert().getPerson() == null) {
			throw new ValidationException(
					"EarlyAlert Student data must be provided.");
		}

		// Create alert response
		final EarlyAlertResponse saved = getDao().save(earlyAlertResponse);

		// Send message response to Faculty from Coach
		try {
			sendMessageToFaculty(saved);
		} catch (final SendFailedException e) {
			throw new ValidationException(
					"Could not send response message to faculty. Response not saved.",
					e);
		}

		// Save a journal note for the Early Alert
		createJournalNoteForEarlyAlertResponse(saved);

		return saved;
	}

	@Override
	public EarlyAlertResponse save(final EarlyAlertResponse obj)
			throws ObjectNotFoundException {
		final EarlyAlertResponse current = getDao().get(obj.getId());

		current.setEarlyAlertOutcomeOtherDescription(obj
				.getEarlyAlertOutcomeOtherDescription());
		current.setComment(obj.getComment());

		if (obj.getEarlyAlert() == null) {
			current.setEarlyAlert(null);
		} else {
			current.setEarlyAlert(earlyAlertService.get(obj.getEarlyAlert()
					.getId()));
		}

		if (obj.getEarlyAlertOutcome() == null) {
			current.setEarlyAlertOutcome(null);
		} else {
			current.setEarlyAlertOutcome(earlyAlertOutcomeService.get(obj
					.getEarlyAlertOutcome().getId()));
		}

		final Set<EarlyAlertOutreach> earlyAlertOutreachs = new HashSet<EarlyAlertOutreach>();
		if (obj.getEarlyAlertOutreachIds() != null) {
			for (final EarlyAlertOutreach outreach : obj
					.getEarlyAlertOutreachIds()) {
				earlyAlertOutreachs.add(earlyAlertOutreachService.load(outreach
						.getId()));
			}
		}

		current.setEarlyAlertOutreachIds(earlyAlertOutreachs);

		final Set<EarlyAlertReferral> earlyAlertReferrals = new HashSet<EarlyAlertReferral>();
		if (obj.getEarlyAlertReferralIds() != null) {
			for (final EarlyAlertReferral outcome : obj
					.getEarlyAlertReferralIds()) {
				earlyAlertReferrals.add(earlyAlertReferralService.load(outcome
						.getId()));
			}
		}

		current.setEarlyAlertReferralIds(earlyAlertReferrals);

		return getDao().save(current);
	}

	@Override
	public PagingWrapper<EarlyAlertResponse> getAllForEarlyAlert(
			@NotNull final EarlyAlert earlyAlert, final SortingAndPaging sAndP) {
		return getDao().getAllForEarlyAlertId(earlyAlert.getId(), sAndP);
	}

	/**
	 * Send e-mail ({@link Message}) to the assigned advisor for the student.
	 * 
	 * @param earlyAlert
	 *            Early Alert
	 * @throws ObjectNotFoundException
	 *             If any referenced data could not be loaded.
	 * @throws SendFailedException
	 *             If the message could not be sent.
	 * @throws ValidationException
	 *             If any data or references were invalid.
	 */
	private void sendMessageToFaculty(
			@NotNull final EarlyAlertResponse earlyAlertResponse)
			throws ObjectNotFoundException, SendFailedException,
			ValidationException {
		if (earlyAlertResponse == null) {
			throw new IllegalArgumentException(
					"Early alert response was missing.");
		}

		if (earlyAlertResponse.getEarlyAlert() == null) {
			throw new IllegalArgumentException("Early alert was missing.");
		}

		if (earlyAlertResponse.getEarlyAlert().getPerson() == null) {
			throw new IllegalArgumentException("EarlyAlert Person is missing.");
		}

		final Person person = earlyAlertResponse.getEarlyAlert().getPerson();
		final SubjectAndBody subjAndBody = messageTemplateService
				.createAdvisorConfirmationForEarlyAlertMessage(fillTemplateParameters(earlyAlertResponse));

		// Create and queue the message
		final Message message = messageService.createMessage(person, null,
				subjAndBody);

		LOGGER.info("Message {} created for EarlyAlertResponse {}", message,
				earlyAlertResponse);
	}

	/**
	 * Save a journal note for the Early Alert Response
	 * 
	 * @param earlyAlertResponse
	 *            Early Alert Response
	 * @throws ObjectNotFoundException
	 *             If any referenced data or message templates are missing or
	 *             could not be loaded.
	 * @throws ValidationException
	 *             If any data or references were invalid.
	 */
	private void createJournalNoteForEarlyAlertResponse(
			final EarlyAlertResponse earlyAlertResponse)
			throws ObjectNotFoundException, ValidationException {
		final EarlyAlert earlyAlert = earlyAlertResponse.getEarlyAlert();
		final MessageTemplate messageTemplate = messageTemplateService
				.get(MessageTemplate.JOURNAL_NOTE_FOR_EARLY_ALERT_RESPONSE_ID);

		final Map<String, Object> templateParameters = fillTemplateParameters(earlyAlertResponse);

		final JournalEntry journalEntry = new JournalEntry();
		journalEntry.setPerson(earlyAlert.getPerson());
		journalEntry.setComment(velocityTemplateService
				.generateContentFromTemplate(
						messageTemplate.getBody(),
						messageTemplate.bodyTemplateId(), templateParameters));
		journalEntry.setEntryDate(new Date());
		journalEntry.setJournalSource(journalSourceService
				.get(JournalSource.JOURNALSOURCE_EARLYALERT_ID));
		journalEntry.setJournalTrack(journalTrackService
				.get(JournalTrack.JOURNALTRACK_EARLYALERT_ID));
		journalEntry.setConfidentialityLevel(confidentialityLevelService
				.get(ConfidentialityLevel.CONFIDENTIALITYLEVEL_EVERYONE));

		final JournalEntry saved = journalEntryService.create(journalEntry);

		LOGGER.info("JournalEntry {} created for EarlyAlertResponse {}", saved,
				earlyAlertResponse);
	}

	private Map<String, Object> fillTemplateParameters( // NOPMD by jon.adams
			@NotNull final EarlyAlertResponse earlyAlertResponse) {
		if (earlyAlertResponse == null) {
			throw new IllegalArgumentException(
					"EarlyAlertResponse was missing.");
		}

		final EarlyAlert earlyAlert = earlyAlertResponse.getEarlyAlert();

		// get basic template parameters from the early alert
		final Map<String, Object> templateParameters = earlyAlertService
				.fillTemplateParameters(earlyAlert);

		// add early alert response to the parameter list
		templateParameters.put("earlyAlertResponse", earlyAlertResponse);

		try {
			templateParameters.put("officeLocation", personAttributeService
					.getAttributes(request, response, "officeLocation"));
		} catch (final ObjectNotFoundException e) {
			LOGGER.info("Person attribute \"officeLocation\" could not be loaded.");
		}

		try {
			templateParameters.put("workPhone", personAttributeService
					.getAttributes(request, response, "workPhone"));
		} catch (final ObjectNotFoundException e) {
			LOGGER.info("Person attribute \"workPhone\" could not be loaded.");
		}

		return templateParameters;
	}
}<|MERGE_RESOLUTION|>--- conflicted
+++ resolved
@@ -29,11 +29,7 @@
 import org.jasig.ssp.service.JournalEntryService;
 import org.jasig.ssp.service.MessageService;
 import org.jasig.ssp.service.ObjectNotFoundException;
-<<<<<<< HEAD
 import org.jasig.ssp.service.PersonAttributesService;
-import org.jasig.ssp.service.PersonService;
-=======
->>>>>>> 58725849
 import org.jasig.ssp.service.VelocityTemplateService;
 import org.jasig.ssp.service.reference.ConfidentialityLevelService;
 import org.jasig.ssp.service.reference.EarlyAlertOutcomeService;
@@ -304,19 +300,11 @@
 
 		// add early alert response to the parameter list
 		templateParameters.put("earlyAlertResponse", earlyAlertResponse);
-
-		try {
-			templateParameters.put("officeLocation", personAttributeService
-					.getAttributes(request, response, "officeLocation"));
-		} catch (final ObjectNotFoundException e) {
-			LOGGER.info("Person attribute \"officeLocation\" could not be loaded.");
-		}
-
-		try {
-			templateParameters.put("workPhone", personAttributeService
-					.getAttributes(request, response, "workPhone"));
-		} catch (final ObjectNotFoundException e) {
-			LOGGER.info("Person attribute \"workPhone\" could not be loaded.");
+		templateParameters.put("workPhone", earlyAlert.getPerson()
+				.getWorkPhone());
+		if (earlyAlert.getPerson().getStaffDetails() != null) {
+			templateParameters.put("officeLocation", earlyAlert.getPerson()
+					.getStaffDetails().getOfficeLocation());
 		}
 
 		return templateParameters;
