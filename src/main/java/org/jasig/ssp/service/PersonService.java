--- conflicted
+++ resolved
@@ -207,13 +207,9 @@
 	 *
 	 * <p><em>Be very careful when using this method. Implementation is
 	 * likely to use {@link #getAllCoaches(org.jasig.ssp.util.sort.SortingAndPaging)}
-<<<<<<< HEAD
-	 * under the covers, which is deprecated for performance reasons.</em></p>
-=======
 	 * under the covers, which
-     * <a href="https://issues.jasig.org/browse/SSP-470">SSP-470</a> deprecates
-     * for performance reasons.</em></p>
->>>>>>> b6750fc5
+	 * <a href="https://issues.jasig.org/browse/SSP-470">SSP-470</a> deprecates
+	 * for performance reasons.</em></p>
 	 *
 	 * <p>Since we know the implementation would face difficulties implementing
 	 * a paged version of this method and we know that all current clients
@@ -230,8 +226,6 @@
 	 * (Much) lighter-weight version of
 	 * {@link #getAllCurrentCoaches(java.util.Comparator)}.
 	 *
-<<<<<<< HEAD
-=======
 	 * <em>Note that unlike {@link #getAllCurrentCoaches(java.util.Comparator)},
 	 * this implementation should not be expected to materialize any local
 	 * coach records. I.e. this method plays
@@ -239,7 +233,6 @@
 	 * to {@link #getAllCurrentCoaches(java.util.Comparator)}'s
 	 * {@link #getAllCoaches(org.jasig.ssp.util.sort.SortingAndPaging)}</em>
 	 *
->>>>>>> b6750fc5
 	 * @param sortBy
 	 * @return
 	 */
