--- conflicted
+++ resolved
@@ -35,12 +35,7 @@
  * degree, so pulling a bunch of code from it.
  * 
  * @see org.springframework.security.web.authentication.preauth.AbstractPreAuthenticatedProcessingFilter
-<<<<<<< HEAD
- * @author daniel Couldn't extend AbstractPreAuthenticatedProcessingFilter to
- *         the proper degree, so pulling a bunch of code from it.
-=======
  * @author daniel.bower
->>>>>>> 58725849
  */
 public class UPortalPreAuthenticatedProcessingFilter extends GenericFilterBean
 		implements InitializingBean, ApplicationEventPublisherAware {
