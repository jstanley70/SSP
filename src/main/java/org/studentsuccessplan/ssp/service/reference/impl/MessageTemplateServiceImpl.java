package org.studentsuccessplan.ssp.service.reference.impl;

<<<<<<< HEAD
import java.util.UUID;

=======
>>>>>>> a816ef32
import org.springframework.beans.factory.annotation.Autowired;
import org.springframework.stereotype.Service;
import org.springframework.transaction.annotation.Transactional;
import org.studentsuccessplan.ssp.dao.reference.MessageTemplateDao;
import org.studentsuccessplan.ssp.model.reference.MessageTemplate;
import org.studentsuccessplan.ssp.service.reference.MessageTemplateService;
<<<<<<< HEAD
import org.studentsuccessplan.ssp.util.sort.PagingWrapper;
import org.studentsuccessplan.ssp.util.sort.SortingAndPaging;

@Service
@Transactional
public class MessageTemplateServiceImpl implements MessageTemplateService {

	@Autowired
	private MessageTemplateDao dao;

	@Override
	public PagingWrapper<MessageTemplate> getAll(SortingAndPaging sAndP) {
		return dao.getAll(sAndP);
	}

	@Override
	public MessageTemplate get(UUID id) throws ObjectNotFoundException {
		MessageTemplate obj = dao.get(id);
		if (null == obj) {
			throw new ObjectNotFoundException(id, "MessageTemplate");
		}

		return obj;
	}
=======

@Service
@Transactional
public class MessageTemplateServiceImpl extends
		AbstractReferenceService<MessageTemplate>
		implements MessageTemplateService {
>>>>>>> a816ef32

	public MessageTemplateServiceImpl() {
		super(MessageTemplate.class);
	}

<<<<<<< HEAD
	@Override
	public MessageTemplate save(MessageTemplate obj)
			throws ObjectNotFoundException {
		MessageTemplate current = get(obj.getId());

		current.setName(obj.getName());
		current.setDescription(obj.getDescription());
		current.setObjectStatus(obj.getObjectStatus());
=======
	@Autowired
	transient private MessageTemplateDao dao;
>>>>>>> a816ef32

	protected void setDao(final MessageTemplateDao dao) {
		this.dao = dao;
	}

	@Override
	protected MessageTemplateDao getDao() {
		return dao;
	}
}<|MERGE_RESOLUTION|>--- conflicted
+++ resolved
@@ -1,67 +1,24 @@
 package org.studentsuccessplan.ssp.service.reference.impl;
 
-<<<<<<< HEAD
-import java.util.UUID;
-
-=======
->>>>>>> a816ef32
 import org.springframework.beans.factory.annotation.Autowired;
 import org.springframework.stereotype.Service;
 import org.springframework.transaction.annotation.Transactional;
 import org.studentsuccessplan.ssp.dao.reference.MessageTemplateDao;
 import org.studentsuccessplan.ssp.model.reference.MessageTemplate;
 import org.studentsuccessplan.ssp.service.reference.MessageTemplateService;
-<<<<<<< HEAD
-import org.studentsuccessplan.ssp.util.sort.PagingWrapper;
-import org.studentsuccessplan.ssp.util.sort.SortingAndPaging;
-
-@Service
-@Transactional
-public class MessageTemplateServiceImpl implements MessageTemplateService {
-
-	@Autowired
-	private MessageTemplateDao dao;
-
-	@Override
-	public PagingWrapper<MessageTemplate> getAll(SortingAndPaging sAndP) {
-		return dao.getAll(sAndP);
-	}
-
-	@Override
-	public MessageTemplate get(UUID id) throws ObjectNotFoundException {
-		MessageTemplate obj = dao.get(id);
-		if (null == obj) {
-			throw new ObjectNotFoundException(id, "MessageTemplate");
-		}
-
-		return obj;
-	}
-=======
 
 @Service
 @Transactional
 public class MessageTemplateServiceImpl extends
 		AbstractReferenceService<MessageTemplate>
 		implements MessageTemplateService {
->>>>>>> a816ef32
 
 	public MessageTemplateServiceImpl() {
 		super(MessageTemplate.class);
 	}
 
-<<<<<<< HEAD
-	@Override
-	public MessageTemplate save(MessageTemplate obj)
-			throws ObjectNotFoundException {
-		MessageTemplate current = get(obj.getId());
-
-		current.setName(obj.getName());
-		current.setDescription(obj.getDescription());
-		current.setObjectStatus(obj.getObjectStatus());
-=======
 	@Autowired
 	transient private MessageTemplateDao dao;
->>>>>>> a816ef32
 
 	protected void setDao(final MessageTemplateDao dao) {
 		this.dao = dao;
