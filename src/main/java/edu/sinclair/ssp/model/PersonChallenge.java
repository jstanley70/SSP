package edu.sinclair.ssp.model;

import javax.persistence.Column;
import javax.persistence.Entity;
import javax.persistence.FetchType;
import javax.persistence.Inheritance;
import javax.persistence.InheritanceType;
import javax.persistence.JoinColumn;
import javax.persistence.ManyToOne;
import javax.persistence.Table;
import javax.validation.constraints.Size;

import edu.sinclair.ssp.model.reference.Challenge;

@Entity
@Table(schema = "public")
@Inheritance(strategy = InheritanceType.TABLE_PER_CLASS)
public class PersonChallenge extends Auditable {

	@Column(length = 255)
	@Size(max = 255)
	private String description;

	/**
	 * Associated person. Changes to this Person are not persisted.
	 */
	@ManyToOne()
<<<<<<< HEAD
	@JoinColumn(name = "person_id")
=======
>>>>>>> 3071e3c5
	private Person person;

	@ManyToOne(fetch = FetchType.LAZY)
	@JoinColumn(name = "challenge_id", nullable = false, updatable = false)
	private Challenge challenge;

	public PersonChallenge() {
	}

	public PersonChallenge(Person person, Challenge challenge) {
		this.person = person;
		this.challenge = challenge;
	}

	public String getDescription() {
		return description;
	}

	public void setDescription(String description) {
		this.description = description;
	}

	public Person getPerson() {
		return person;
	}

	public void setPerson(Person person) {
		this.person = person;
	}

	public Challenge getChallenge() {
		return challenge;
	}

	public void setChallenge(Challenge challenge) {
		this.challenge = challenge;
	}

}<|MERGE_RESOLUTION|>--- conflicted
+++ resolved
@@ -25,10 +25,6 @@
 	 * Associated person. Changes to this Person are not persisted.
 	 */
 	@ManyToOne()
-<<<<<<< HEAD
-	@JoinColumn(name = "person_id")
-=======
->>>>>>> 3071e3c5
 	private Person person;
 
 	@ManyToOne(fetch = FetchType.LAZY)
