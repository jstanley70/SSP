package edu.sinclair.ssp.model;

import java.util.Date;
import java.util.Set;
import java.util.UUID;

import javax.annotation.Nullable;
import javax.persistence.Column;
import javax.persistence.Entity;
import javax.persistence.Inheritance;
import javax.persistence.InheritanceType;
import javax.persistence.JoinColumn;
import javax.persistence.ManyToOne;
import javax.persistence.OneToMany;
import javax.persistence.Table;
import javax.persistence.Temporal;
import javax.persistence.TemporalType;
import javax.validation.constraints.NotNull;
import javax.validation.constraints.Size;

import org.hibernate.annotations.Cascade;
import org.hibernate.annotations.CascadeType;
import org.hibernate.validator.constraints.NotEmpty;

@Entity
@Table(schema = "public")
@Inheritance(strategy = InheritanceType.TABLE_PER_CLASS)
public class Person extends Auditable {

	public static UUID SYSTEM_ADMINISTRATOR_ID = UUID
			.fromString("58ba5ee3-734e-4ae9-b9c5-943774b4de41");

	@Column(nullable = false, length = 50)
	@NotNull
	@NotEmpty
	@Size(max = 50)
	private String firstName;

	@Column(nullable = true, length = 1)
	@Size(max = 1)
	private String middleInitial;

	@Column(nullable = false, length = 50)
	@NotNull
	@NotEmpty
	@Size(max = 50)
	private String lastName;

	@Temporal(TemporalType.TIMESTAMP)
	@Column(name = "birth_date")
	private Date birthDate;

	@Column(length = 100)
	@NotNull
	@NotEmpty
	@Size(max = 100)
	private String primaryEmailAddress;

	@Column(length = 100)
	@Size(max = 100)
	private String secondaryEmailAddress;

	@Column(length = 25)
	@Size(max = 25)
	private String username;

	@Column(length = 25)
	@Size(max = 25)
	private String homePhone;

	@Column(length = 25)
	@Size(max = 25)
	private String workPhone;

	@Column(length = 25)
	@Size(max = 25)
	private String cellPhone;

	@Column(length = 50, name = "address_line_1")
	@Size(max = 50)
	private String addressLine1;

	@Column(length = 50, name = "address_line_2")
	@Size(max = 50)
	private String addressLine2;

	@Column(length = 50)
	@Size(max = 50)
	private String city;

	@Column(length = 2)
	@Size(max = 2)
	private String state;

	@Column(length = 10)
	@Size(max = 10)
	private String zipCode;

	@Column(length = 100)
	@Size(max = 100)
	private String photoUrl;

	@Column(length = 50)
	@Size(max = 50)
	private String schoolId;

	@Nullable()
	/**
	 * Marks the user account able to authenticate in the system.
	 * 
	 * Usually only marked false for former administrators, counselors,
	 * and non-students who no longer use the system anymore.
	 */
	private boolean enabled;

	@Nullable()
	@ManyToOne()
	@Cascade(CascadeType.ALL)
	@JoinColumn(name = "person_demographics_id", unique = true, nullable = true)
	private PersonDemographics demographics;

	@Nullable()
	@ManyToOne()
	@Cascade(CascadeType.ALL)
	@JoinColumn(name = "person_education_goal_id", unique = true, nullable = true)
	private PersonEducationGoal educationGoal;

	@Nullable()
	@ManyToOne()
	@Cascade(CascadeType.ALL)
	@JoinColumn(name = "person_education_plan_id", unique = true, nullable = true)
	private PersonEducationPlan educationPlan;

	/**
	 * Education levels. Changes to this set are persisted.
	 */
	@Nullable()
	@OneToMany(mappedBy = "person")
<<<<<<< HEAD
	@Cascade(value = CascadeType.ALL)
=======
>>>>>>> 1eada496
	private Set<PersonEducationLevel> educationLevels;

	/**
	 * Funding sources. Changes to this set are persisted.
	 */
	@Nullable()
	@OneToMany(mappedBy = "person")
	private Set<PersonFundingSource> fundingSources;

	/**
	 * Challenges. Changes to this set are persisted.
	 */
	@Nullable()
	@OneToMany(mappedBy = "person")
	private Set<PersonChallenge> challenges;

	public Person() {
	}

	public Person(UUID id) {
		super(id);
	}

	public String getFirstName() {
		return firstName;
	}

	public void setFirstName(String firstName) {
		this.firstName = firstName;
	}

	public String getMiddleInitial() {
		return middleInitial;
	}

	public void setMiddleInitial(String middleInitial) {
		this.middleInitial = middleInitial;
	}

	public String getLastName() {
		return lastName;
	}

	public void setLastName(String lastName) {
		this.lastName = lastName;
	}

	public Date getBirthDate() {
		return birthDate;
	}

	public void setBirthDate(Date birthDate) {
		this.birthDate = birthDate;
	}

	public String getPrimaryEmailAddress() {
		return primaryEmailAddress;
	}

	public void setPrimaryEmailAddress(String primaryEmailAddress) {
		this.primaryEmailAddress = primaryEmailAddress;
	}

	public String getSecondaryEmailAddress() {
		return secondaryEmailAddress;
	}

	public void setSecondaryEmailAddress(String secondaryEmailAddress) {
		this.secondaryEmailAddress = secondaryEmailAddress;
	}

	public String getUsername() {
		return username;
	}

	public void setUsername(String username) {
		this.username = username;
	}

	public String getHomePhone() {
		return homePhone;
	}

	public void setHomePhone(String homePhone) {
		this.homePhone = homePhone;
	}

	public String getWorkPhone() {
		return workPhone;
	}

	public void setWorkPhone(String workPhone) {
		this.workPhone = workPhone;
	}

	public String getCellPhone() {
		return cellPhone;
	}

	public void setCellPhone(String cellPhone) {
		this.cellPhone = cellPhone;
	}

	public String getAddressLine1() {
		return addressLine1;
	}

	public void setAddressLine1(String addressLine1) {
		this.addressLine1 = addressLine1;
	}

	public String getAddressLine2() {
		return addressLine2;
	}

	public void setAddressLine2(String addressLine2) {
		this.addressLine2 = addressLine2;
	}

	public String getCity() {
		return city;
	}

	public void setCity(String city) {
		this.city = city;
	}

	public String getState() {
		return state;
	}

	public void setState(String state) {
		this.state = state;
	}

	public String getZipCode() {
		return zipCode;
	}

	public void setZipCode(String zipCode) {
		this.zipCode = zipCode;
	}

	public String getPhotoUrl() {
		return photoUrl;
	}

	public void setPhotoUrl(String photoUrl) {
		this.photoUrl = photoUrl;
	}

	public String getSchoolId() {
		return schoolId;
	}

	public void setSchoolId(String schoolId) {
		this.schoolId = schoolId;
	}

	public boolean isEnabled() {
		return enabled;
	}

	public void setEnabled(boolean enabled) {
		this.enabled = enabled;
	}

	public PersonDemographics getDemographics() {
		return demographics;
	}

	public void setDemographics(PersonDemographics demographics) {
		this.demographics = demographics;
	}

	public PersonEducationGoal getEducationGoal() {
		return educationGoal;
	}

	public void setEducationGoal(PersonEducationGoal educationGoal) {
		this.educationGoal = educationGoal;
	}

	public PersonEducationPlan getEducationPlan() {
		return educationPlan;
	}

	public void setEducationPlan(PersonEducationPlan educationPlan) {
		this.educationPlan = educationPlan;
	}

	public Set<PersonEducationLevel> getEducationLevels() {
		return educationLevels;
	}

	public void setEducationLevels(Set<PersonEducationLevel> educationLevels) {
		this.educationLevels = educationLevels;
	}

	public Set<PersonFundingSource> getFundingSources() {
		return fundingSources;
	}

	public void setFundingSources(Set<PersonFundingSource> fundingSources) {
		this.fundingSources = fundingSources;
	}

	public Set<PersonChallenge> getChallenges() {
		return challenges;
	}

	public void setChallenges(Set<PersonChallenge> challenges) {
		this.challenges = challenges;
	}

}<|MERGE_RESOLUTION|>--- conflicted
+++ resolved
@@ -136,10 +136,8 @@
 	 */
 	@Nullable()
 	@OneToMany(mappedBy = "person")
-<<<<<<< HEAD
 	@Cascade(value = CascadeType.ALL)
-=======
->>>>>>> 1eada496
+
 	private Set<PersonEducationLevel> educationLevels;
 
 	/**
