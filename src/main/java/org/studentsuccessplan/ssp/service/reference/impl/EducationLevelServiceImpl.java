--- conflicted
+++ resolved
@@ -1,67 +1,24 @@
 package org.studentsuccessplan.ssp.service.reference.impl;
 
-<<<<<<< HEAD
-import java.util.UUID;
-
-=======
->>>>>>> a816ef32
 import org.springframework.beans.factory.annotation.Autowired;
 import org.springframework.stereotype.Service;
 import org.springframework.transaction.annotation.Transactional;
 import org.studentsuccessplan.ssp.dao.reference.EducationLevelDao;
 import org.studentsuccessplan.ssp.model.reference.EducationLevel;
 import org.studentsuccessplan.ssp.service.reference.EducationLevelService;
-<<<<<<< HEAD
-import org.studentsuccessplan.ssp.util.sort.PagingWrapper;
-import org.studentsuccessplan.ssp.util.sort.SortingAndPaging;
-
-@Service
-@Transactional
-public class EducationLevelServiceImpl implements EducationLevelService {
-
-	@Autowired
-	private EducationLevelDao dao;
-
-	@Override
-	public PagingWrapper<EducationLevel> getAll(SortingAndPaging sAndP) {
-		return dao.getAll(sAndP);
-	}
-
-	@Override
-	public EducationLevel get(UUID id) throws ObjectNotFoundException {
-		EducationLevel obj = dao.get(id);
-		if (null == obj) {
-			throw new ObjectNotFoundException(id, "EducationLevel");
-		}
-
-		return obj;
-	}
-=======
 
 @Service
 @Transactional
 public class EducationLevelServiceImpl extends
 		AbstractReferenceService<EducationLevel>
 		implements EducationLevelService {
->>>>>>> a816ef32
 
 	public EducationLevelServiceImpl() {
 		super(EducationLevel.class);
 	}
 
-<<<<<<< HEAD
-	@Override
-	public EducationLevel save(EducationLevel obj)
-			throws ObjectNotFoundException {
-		EducationLevel current = get(obj.getId());
-
-		current.setName(obj.getName());
-		current.setDescription(obj.getDescription());
-		current.setObjectStatus(obj.getObjectStatus());
-=======
 	@Autowired
 	transient private EducationLevelDao dao;
->>>>>>> a816ef32
 
 	protected void setDao(final EducationLevelDao dao) {
 		this.dao = dao;
