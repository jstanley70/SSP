package org.studentsuccessplan.ssp.transferobject;

import java.io.Serializable;
import java.util.ArrayList;
import java.util.Collection;
import java.util.Date;
import java.util.List;
import java.util.UUID;

import org.studentsuccessplan.ssp.model.Task;

public class TaskTO
		extends AuditableTO<Task>
		implements TransferObject<Task>, Serializable, NamedTO {

	private static final long serialVersionUID = 5796302591576434925L;

	private String type;
	private String name, description;
	private boolean completed, deletable;
	private Date dueDate, completedDate, reminderSentDate;
	private UUID personId, challengeId, challengeReferralId,
			confidentialityLevel;

	/**
	 * Empty constructor
	 */
	public TaskTO() {
		super();
	}

	public TaskTO(final Task task) {
		super();
		from(task);
	}

	@Override
	public void from(final Task task) {
		super.from(task);

		setType(task.getType());
		setCompleted((task.getCompletedDate() != null) ? true : false);
		setDeletable(task.isDeletable());
		setDueDate(task.getDueDate());

		if (task.getChallenge() != null) {
			setChallengeId(task.getChallenge().getId());
		}

		if (task.getChallengeReferral() != null) {
			setChallengeReferralId(task.getChallengeReferral().getId());
			setName(task.getChallengeReferral().getName());
			setDescription(task.getChallengeReferral().getPublicDescription());
		} else {
			setName(task.getName());
			setDescription(task.getDescription());
		}

<<<<<<< HEAD
		if (task.getConfidentialityLevel() != null) {
			confidentialityLevel = task.getConfidentialityLevel().getId();
		}
=======
		confidentialityLevel = task.getConfidentialityLevel();
>>>>>>> 574ddece

		if (description != null) {
			description = description.replaceAll("\\<.*?>", "");
		}
	}

	public static List<TaskTO> toTOList(final Collection<Task> tasks) {
		final List<TaskTO> taskTOs = new ArrayList<TaskTO>();
		if ((tasks != null) && !tasks.isEmpty()) {
			for (Task task : tasks) {
				taskTOs.add(new TaskTO(task));
			}
		}
		return taskTOs;
	}

	public String getType() {
		return type;
	}

	public void setType(final String type) {
		this.type = type;
	}

	@Override
	public String getName() {
		return name;
	}

	@Override
	public void setName(final String name) {
		this.name = name;
	}

	public String getDescription() {
		return description;
	}

	public void setDescription(final String description) {
		this.description = description;
	}

	public Date getDueDate() {
		return dueDate == null ? null : new Date(dueDate.getTime());
	}

	public void setDueDate(final Date dueDate) {
		this.dueDate = dueDate == null ? null : new Date(dueDate.getTime());
	}

	public boolean isCompleted() {
		return completed;
	}

	public void setCompleted(final boolean completed) {
		this.completed = completed;
	}

	public boolean isDeletable() {
		return deletable;
	}

	public void setDeletable(final boolean deletable) {
		this.deletable = deletable;
	}

	public UUID getChallengeId() {
		return challengeId;
	}

	public void setChallengeId(final UUID challengeId) {
		this.challengeId = challengeId;
	}

	public UUID getChallengeReferralId() {
		return challengeReferralId;
	}

	public void setChallengeReferralId(final UUID challengeReferralId) {
		this.challengeReferralId = challengeReferralId;
	}

	public Date getCompletedDate() {
		return completedDate == null ? null : new Date(completedDate.getTime());
	}

	public void setCompletedDate(Date completedDate) {
		this.completedDate = completedDate == null ? null : new Date(
				completedDate.getTime());
	}

	public Date getReminderSentDate() {
		return reminderSentDate == null ? null : new Date(
				reminderSentDate.getTime());
	}

	public void setReminderSentDate(Date reminderSentDate) {
		this.reminderSentDate = reminderSentDate == null ? null : new Date(
				reminderSentDate.getTime());
	}

	public UUID getPersonId() {
		return personId;
	}

	public void setPersonId(UUID personId) {
		this.personId = personId;
	}

<<<<<<< HEAD
	public UUID getConfidentialityLevel() {
=======
	/**
	 * @return the confidentialityLevel
	 */
	public ConfidentialityLevel getConfidentialityLevel() {
>>>>>>> 574ddece
		return confidentialityLevel;
	}

	public void setConfidentialityLevel(
			final UUID confidentialityLevel) {
		this.confidentialityLevel = confidentialityLevel;
	}
}<|MERGE_RESOLUTION|>--- conflicted
+++ resolved
@@ -56,13 +56,9 @@
 			setDescription(task.getDescription());
 		}
 
-<<<<<<< HEAD
 		if (task.getConfidentialityLevel() != null) {
 			confidentialityLevel = task.getConfidentialityLevel().getId();
 		}
-=======
-		confidentialityLevel = task.getConfidentialityLevel();
->>>>>>> 574ddece
 
 		if (description != null) {
 			description = description.replaceAll("\\<.*?>", "");
@@ -172,14 +168,7 @@
 		this.personId = personId;
 	}
 
-<<<<<<< HEAD
 	public UUID getConfidentialityLevel() {
-=======
-	/**
-	 * @return the confidentialityLevel
-	 */
-	public ConfidentialityLevel getConfidentialityLevel() {
->>>>>>> 574ddece
 		return confidentialityLevel;
 	}
 
