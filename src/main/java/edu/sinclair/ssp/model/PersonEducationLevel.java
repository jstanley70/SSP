package edu.sinclair.ssp.model;

import javax.persistence.Column;
import javax.persistence.Entity;
import javax.persistence.FetchType;
import javax.persistence.Inheritance;
import javax.persistence.InheritanceType;
import javax.persistence.JoinColumn;
import javax.persistence.ManyToOne;
import javax.persistence.Table;
import javax.validation.constraints.Size;

import javax.persistence.FetchType;
import javax.persistence.JoinColumn;
import javax.persistence.ManyToOne;

import edu.sinclair.ssp.model.reference.EducationLevel;

@Entity
@Table(schema = "public")
@Inheritance(strategy = InheritanceType.TABLE_PER_CLASS)
public class PersonEducationLevel extends Auditable {

	@Column(length = 255)
	@Size(max = 255)
	private String description;
<<<<<<< HEAD
	
	@ManyToOne(fetch = FetchType.LAZY)
	@JoinColumn(name = "person_id", nullable = false, insertable = false, updatable = false)
	private Person person;
	
	/**
	 * Associated person. Changes to this Person are not persisted.
	 */
	@ManyToOne(fetch = FetchType.LAZY)
	@JoinColumn(name = "education_level_id", nullable = false, insertable = false, updatable = false)
	private EducationLevel educationLevel;
=======
>>>>>>> 30549156

	@ManyToOne(fetch = FetchType.LAZY)
	@JoinColumn(name = "person_id", nullable = false, updatable = false)
	private Person person;

	@ManyToOne(fetch = FetchType.LAZY)
	@JoinColumn(name = "education_level_id", nullable = false, updatable = false)
	private EducationLevel educationLevel;

	public String getDescription() {
		return description;
	}

	public void setDescription(String description) {
		this.description = description;
	}

	public Person getPerson() {
		return person;
	}

	public void setPerson(Person person) {
		this.person = person;
	}

	public EducationLevel getEducationLevel() {
		return educationLevel;
	}

	public void setEducationLevel(EducationLevel educationLevel) {
		this.educationLevel = educationLevel;
	}

}<|MERGE_RESOLUTION|>--- conflicted
+++ resolved
@@ -10,10 +10,6 @@
 import javax.persistence.Table;
 import javax.validation.constraints.Size;
 
-import javax.persistence.FetchType;
-import javax.persistence.JoinColumn;
-import javax.persistence.ManyToOne;
-
 import edu.sinclair.ssp.model.reference.EducationLevel;
 
 @Entity
@@ -24,27 +20,16 @@
 	@Column(length = 255)
 	@Size(max = 255)
 	private String description;
-<<<<<<< HEAD
-	
+
 	@ManyToOne(fetch = FetchType.LAZY)
 	@JoinColumn(name = "person_id", nullable = false, insertable = false, updatable = false)
 	private Person person;
-	
+
 	/**
 	 * Associated person. Changes to this Person are not persisted.
 	 */
 	@ManyToOne(fetch = FetchType.LAZY)
 	@JoinColumn(name = "education_level_id", nullable = false, insertable = false, updatable = false)
-	private EducationLevel educationLevel;
-=======
->>>>>>> 30549156
-
-	@ManyToOne(fetch = FetchType.LAZY)
-	@JoinColumn(name = "person_id", nullable = false, updatable = false)
-	private Person person;
-
-	@ManyToOne(fetch = FetchType.LAZY)
-	@JoinColumn(name = "education_level_id", nullable = false, updatable = false)
 	private EducationLevel educationLevel;
 
 	public String getDescription() {
