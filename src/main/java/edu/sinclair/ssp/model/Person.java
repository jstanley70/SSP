package edu.sinclair.ssp.model;

import java.util.Date;
import java.util.Set;
import java.util.UUID;

import javax.annotation.Nullable;
import javax.persistence.Column;
import javax.persistence.Entity;
import javax.persistence.Inheritance;
import javax.persistence.InheritanceType;
import javax.persistence.JoinColumn;
import javax.persistence.ManyToOne;
import javax.persistence.OneToMany;
import javax.persistence.Table;
import javax.persistence.Temporal;
import javax.persistence.TemporalType;
import javax.validation.constraints.NotNull;
import javax.validation.constraints.Size;

import org.hibernate.annotations.Cascade;
import org.hibernate.annotations.CascadeType;
import org.hibernate.validator.constraints.NotEmpty;

@Entity
@Table(schema = "public")
@Inheritance(strategy = InheritanceType.TABLE_PER_CLASS)
public class Person extends Auditable {

	public static UUID SYSTEM_ADMINISTRATOR_ID = UUID
			.fromString("58ba5ee3-734e-4ae9-b9c5-943774b4de41");

	@Column(nullable = false, length = 50)
	@NotNull
	@NotEmpty
	@Size(max = 50)
	private String firstName;

	@Column(nullable = true, length = 1)
	@Size(max = 1)
	private String middleInitial;

	@Column(nullable = false, length = 50)
	@NotNull
	@NotEmpty
	@Size(max = 50)
	private String lastName;

	@Temporal(TemporalType.TIMESTAMP)
	@Column(name = "birth_date")
	private Date birthDate;

	@Column(length = 100)
	@NotNull
	@NotEmpty
	@Size(max = 100)
	private String primaryEmailAddress;

	@Column(length = 100)
	@Size(max = 100)
	private String secondaryEmailAddress;

	@Column(length = 25)
	@Size(max = 25)
	private String username;

	@Column(length = 25)
	@Size(max = 25)
	private String homePhone;

	@Column(length = 25)
	@Size(max = 25)
	private String workPhone;

	@Column(length = 25)
	@Size(max = 25)
	private String cellPhone;

	@Column(length = 50, name = "address_line_1")
	@Size(max = 50)
	private String addressLine1;

	@Column(length = 50, name = "address_line_2")
	@Size(max = 50)
	private String addressLine2;

	@Column(length = 50)
	@Size(max = 50)
	private String city;

	@Column(length = 2)
	@Size(max = 2)
	private String state;

	@Column(length = 10)
	@Size(max = 10)
	private String zipCode;

	@Column(length = 100)
	@Size(max = 100)
	private String photoUrl;

	@Column(length = 50)
	@Size(max = 50)
	private String schoolId;

	@Nullable()
	/**
	 * Marks the user account able to authenticate in the system.
	 * 
	 * Usually only marked false for former administrators, counselors,
	 * and non-students who no longer use the system anymore.
	 */
	private boolean enabled;

	@Nullable()
	@ManyToOne()
	@Cascade(CascadeType.ALL)
	@JoinColumn(name = "person_demographics_id", unique = true, nullable = true)
	private PersonDemographics demographics;

	@Nullable()
	@ManyToOne()
	@Cascade(CascadeType.ALL)
	@JoinColumn(name = "person_education_goal_id", unique = true, nullable = true)
	private PersonEducationGoal educationGoal;

	@Nullable()
	@ManyToOne()
	@Cascade(CascadeType.ALL)
	@JoinColumn(name = "person_education_plan_id", unique = true, nullable = true)
	private PersonEducationPlan educationPlan;

	/**
	 * Education levels. Changes to this set are persisted.
	 */
	@Nullable()
<<<<<<< HEAD
	@OneToMany
	@JoinColumn(name = "person_id")
=======
	@OneToMany(mappedBy = "person")
>>>>>>> 3071e3c5
	private Set<PersonEducationLevel> educationLevels;

	/**
	 * Funding sources. Changes to this set are persisted.
	 */
	@Nullable()
<<<<<<< HEAD
	@OneToMany
	@JoinColumn(name = "person_id")
=======
	@OneToMany(mappedBy = "person")
>>>>>>> 3071e3c5
	private Set<PersonFundingSource> fundingSources;

	/**
	 * Challenges. Changes to this set are persisted.
	 */
	@Nullable()
	@OneToMany(mappedBy = "person")
<<<<<<< HEAD
	@Cascade(value = CascadeType.ALL)
=======
>>>>>>> 3071e3c5
	private Set<PersonChallenge> challenges;

	public Person() {
	}

	public Person(UUID id) {
		super(id);
	}

	public String getFirstName() {
		return firstName;
	}

	public void setFirstName(String firstName) {
		this.firstName = firstName;
	}

	public String getMiddleInitial() {
		return middleInitial;
	}

	public void setMiddleInitial(String middleInitial) {
		this.middleInitial = middleInitial;
	}

	public String getLastName() {
		return lastName;
	}

	public void setLastName(String lastName) {
		this.lastName = lastName;
	}

	public Date getBirthDate() {
		return birthDate;
	}

	public void setBirthDate(Date birthDate) {
		this.birthDate = birthDate;
	}

	public String getPrimaryEmailAddress() {
		return primaryEmailAddress;
	}

	public void setPrimaryEmailAddress(String primaryEmailAddress) {
		this.primaryEmailAddress = primaryEmailAddress;
	}

	public String getSecondaryEmailAddress() {
		return secondaryEmailAddress;
	}

	public void setSecondaryEmailAddress(String secondaryEmailAddress) {
		this.secondaryEmailAddress = secondaryEmailAddress;
	}

	public String getUsername() {
		return username;
	}

	public void setUsername(String username) {
		this.username = username;
	}

	public String getHomePhone() {
		return homePhone;
	}

	public void setHomePhone(String homePhone) {
		this.homePhone = homePhone;
	}

	public String getWorkPhone() {
		return workPhone;
	}

	public void setWorkPhone(String workPhone) {
		this.workPhone = workPhone;
	}

	public String getCellPhone() {
		return cellPhone;
	}

	public void setCellPhone(String cellPhone) {
		this.cellPhone = cellPhone;
	}

	public String getAddressLine1() {
		return addressLine1;
	}

	public void setAddressLine1(String addressLine1) {
		this.addressLine1 = addressLine1;
	}

	public String getAddressLine2() {
		return addressLine2;
	}

	public void setAddressLine2(String addressLine2) {
		this.addressLine2 = addressLine2;
	}

	public String getCity() {
		return city;
	}

	public void setCity(String city) {
		this.city = city;
	}

	public String getState() {
		return state;
	}

	public void setState(String state) {
		this.state = state;
	}

	public String getZipCode() {
		return zipCode;
	}

	public void setZipCode(String zipCode) {
		this.zipCode = zipCode;
	}

	public String getPhotoUrl() {
		return photoUrl;
	}

	public void setPhotoUrl(String photoUrl) {
		this.photoUrl = photoUrl;
	}

	public String getSchoolId() {
		return schoolId;
	}

	public void setSchoolId(String schoolId) {
		this.schoolId = schoolId;
	}

	public boolean isEnabled() {
		return enabled;
	}

	public void setEnabled(boolean enabled) {
		this.enabled = enabled;
	}

	public PersonDemographics getDemographics() {
		return demographics;
	}

	public void setDemographics(PersonDemographics demographics) {
		this.demographics = demographics;
	}

	public PersonEducationGoal getEducationGoal() {
		return educationGoal;
	}

	public void setEducationGoal(PersonEducationGoal educationGoal) {
		this.educationGoal = educationGoal;
	}

	public PersonEducationPlan getEducationPlan() {
		return educationPlan;
	}

	public void setEducationPlan(PersonEducationPlan educationPlan) {
		this.educationPlan = educationPlan;
	}

	public Set<PersonEducationLevel> getEducationLevels() {
		return educationLevels;
	}

	public void setEducationLevels(Set<PersonEducationLevel> educationLevels) {
		this.educationLevels = educationLevels;
	}

	public Set<PersonFundingSource> getFundingSources() {
		return fundingSources;
	}

	public void setFundingSources(Set<PersonFundingSource> fundingSources) {
		this.fundingSources = fundingSources;
	}

	public Set<PersonChallenge> getChallenges() {
		return challenges;
	}

	public void setChallenges(Set<PersonChallenge> challenges) {
		this.challenges = challenges;
	}

}<|MERGE_RESOLUTION|>--- conflicted
+++ resolved
@@ -135,24 +135,14 @@
 	 * Education levels. Changes to this set are persisted.
 	 */
 	@Nullable()
-<<<<<<< HEAD
-	@OneToMany
-	@JoinColumn(name = "person_id")
-=======
 	@OneToMany(mappedBy = "person")
->>>>>>> 3071e3c5
 	private Set<PersonEducationLevel> educationLevels;
 
 	/**
 	 * Funding sources. Changes to this set are persisted.
 	 */
 	@Nullable()
-<<<<<<< HEAD
-	@OneToMany
-	@JoinColumn(name = "person_id")
-=======
 	@OneToMany(mappedBy = "person")
->>>>>>> 3071e3c5
 	private Set<PersonFundingSource> fundingSources;
 
 	/**
@@ -160,10 +150,6 @@
 	 */
 	@Nullable()
 	@OneToMany(mappedBy = "person")
-<<<<<<< HEAD
-	@Cascade(value = CascadeType.ALL)
-=======
->>>>>>> 3071e3c5
 	private Set<PersonChallenge> challenges;
 
 	public Person() {
