<?xml version="1.0" encoding="UTF-8" standalone="no"?>
<<<<<<< HEAD
<project xmlns="http://maven.apache.org/POM/4.0.0" xmlns:xsi="http://www.w3.org/2001/XMLSchema-instance"
	xsi:schemaLocation="http://maven.apache.org/POM/4.0.0 http://maven.apache.org/maven-v4_0_0.xsd">
	<modelVersion>4.0.0</modelVersion>
	<groupId>org.jasig.ssp</groupId>
	<artifactId>ssp</artifactId>
	<packaging>war</packaging>
	<name>SSP</name>
	<version>1.0.0-SNAPSHOT</version>

	<properties>
		<apache.httpcomponents.version>4.1.3</apache.httpcomponents.version>
		<spring.version>3.1.1.RELEASE</spring.version>
		<spring.security.version>3.0.7.RELEASE</spring.security.version>
		<resource-server.version>1.0.14</resource-server.version>

		<targetJdk>1.6</targetJdk>
		<project.build.sourceEncoding>UTF-8</project.build.sourceEncoding>

		<gmaven.runtime>1.8</gmaven.runtime>
	</properties>

	<profiles>
		<profile>
			<id>STANDALONE</id>
			<dependencies>
				<dependency>
					<groupId>javax.portlet</groupId>
					<artifactId>portlet-api</artifactId>
					<version>2.0</version>
				</dependency>
			</dependencies>
		</profile>
	</profiles>

	<dependencies>
		<!-- Jasper -->
		<dependency>
			<groupId>net.sf.jasperreports</groupId>
			<artifactId>jasperreports</artifactId>
			<version>3.7.6</version>
			<exclusions>
				<exclusion>
					<groupId>commons-logging</groupId>
					<artifactId>commons-logging</artifactId>
				</exclusion>
			</exclusions>
		</dependency>

		<!-- File Upload -->
		<dependency>
			<groupId>commons-fileupload</groupId>
			<artifactId>commons-fileupload</artifactId>
			<version>1.2.2</version>
		</dependency>

		<!-- Collections shortcuts -->
		<dependency>
			<groupId>com.google.guava</groupId>
			<artifactId>guava</artifactId>
			<version>10.0</version>
		</dependency>
		<dependency>
			<groupId>commons-collections</groupId>
			<artifactId>commons-collections</artifactId>
			<version>3.2.1</version>
		</dependency>

		<!-- Mail -->
		<dependency>
			<groupId>javax.mail</groupId>
			<artifactId>mail</artifactId>
			<version>1.4.4</version>
		</dependency>
		<dependency>
			<groupId>commons-validator</groupId>
			<artifactId>commons-validator</artifactId>
			<version>1.3.1</version>
		</dependency>
		<dependency>
			<groupId>oro</groupId>
			<artifactId>oro</artifactId>
			<version>2.0.8</version>
		</dependency>
		<!-- Templates for Mail -->
		<dependency>
			<groupId>org.apache.velocity</groupId>
			<artifactId>velocity</artifactId>
			<version>1.7</version>
		</dependency>
		<!-- Mail server for testing purposes -->
		<dependency>
			<groupId>dumbster</groupId>
			<artifactId>dumbster</artifactId>
			<version>1.6</version>
			<scope>test</scope>
		</dependency>

		<!-- Scheduling -->
		<dependency>
			<groupId>org.quartz-scheduler</groupId>
			<artifactId>quartz</artifactId>
			<version>2.0.2</version>
		</dependency>

		<!-- Web -->
		<dependency>
			<groupId>javax.servlet</groupId>
			<artifactId>servlet-api</artifactId>
			<version>2.5</version>
			<scope>provided</scope>
		</dependency>
		<dependency>
			<groupId>javax.servlet.jsp</groupId>
			<artifactId>jsp-api</artifactId>
			<version>2.1</version>
			<scope>provided</scope>
		</dependency>
		<dependency>
			<groupId>javax.servlet</groupId>
			<artifactId>jstl</artifactId>
			<version>1.2</version>
		</dependency>
		<dependency>
			<groupId>javax.el</groupId>
			<artifactId>el-api</artifactId>
			<version>2.2</version>
			<scope>provided</scope>
		</dependency>
		<dependency>
			<groupId>org.tuckey</groupId>
			<artifactId>urlrewritefilter</artifactId>
			<version>3.1.0</version>
		</dependency>
		<dependency>
			<groupId>taglibs</groupId>
			<artifactId>standard</artifactId>
			<version>1.1.2</version>
		</dependency>

		<!-- Portlets -->
		<dependency>
			<groupId>javax.portlet</groupId>
			<artifactId>portlet-api</artifactId>
			<version>2.0</version>
			<scope>provided</scope>
		</dependency>
		<dependency>
			<groupId>org.apache.portals.pluto</groupId>
			<artifactId>pluto-taglib</artifactId>
			<version>2.1.0-M2</version>
			<scope>provided</scope>
		</dependency>

		<!-- Spring dependencies -->
		<dependency>
			<groupId>org.springframework</groupId>
			<artifactId>spring-context</artifactId>
			<version>${spring.version}</version>
			<exclusions>
				<exclusion>
					<groupId>commons-logging</groupId>
					<artifactId>commons-logging</artifactId>
				</exclusion>
			</exclusions>
		</dependency>
		<dependency>
			<groupId>org.springframework</groupId>
			<artifactId>spring-test</artifactId>
			<version>${spring.version}</version>
			<scope>test</scope>
		</dependency>
		<dependency>
			<groupId>org.springframework</groupId>
			<artifactId>spring-orm</artifactId>
			<version>${spring.version}</version>
		</dependency>
		<dependency>
			<groupId>org.springframework</groupId>
			<artifactId>spring-web</artifactId>
			<version>${spring.version}</version>
		</dependency>
		<dependency>
			<groupId>org.springframework</groupId>
			<artifactId>spring-webmvc</artifactId>
			<version>${spring.version}</version>
		</dependency>
		<dependency>
			<groupId>org.springframework</groupId>
			<artifactId>spring-webmvc-portlet</artifactId>
			<version>${spring.version}</version>
		</dependency>

		<!-- Apache Commons Configuration - allows loading config from the db -->
		<dependency>
			<groupId>commons-configuration</groupId>
			<artifactId>commons-configuration</artifactId>
			<version>1.8</version>
		</dependency>

		<!-- JSR 303 with Hibernate Validator -->
		<dependency>
			<groupId>javax.validation</groupId>
			<artifactId>validation-api</artifactId>
			<version>1.0.0.GA</version>
		</dependency>
		<dependency>
			<groupId>org.hibernate</groupId>
			<artifactId>hibernate-validator</artifactId>
			<version>4.2.0.Final</version>
		</dependency>

		<!-- Logging -->
		<dependency>
			<groupId>org.slf4j</groupId>
			<artifactId>slf4j-api</artifactId>
			<version>1.6.4</version>
		</dependency>
		<dependency>
			<groupId>org.slf4j</groupId>
			<artifactId>jcl-over-slf4j</artifactId>
			<version>1.6.4</version>
		</dependency>
		<dependency>
			<groupId>ch.qos.logback</groupId>
			<artifactId>logback-core</artifactId>
			<version>1.0.0</version>
		</dependency>
		<dependency>
			<groupId>ch.qos.logback</groupId>
			<artifactId>logback-classic</artifactId>
			<version>1.0.0</version>
		</dependency>

		<!-- Persistence -->
		<dependency>
			<groupId>postgresql</groupId>
			<artifactId>postgresql</artifactId>
			<version>8.4-701.jdbc4</version>
		</dependency>

		<!-- dependency> <groupId>com.microsoft.sqlserver</groupId> <artifactId>sqlserver-jdbc4</artifactId> 
			<version>2.0</version> <scope>test</scope> </dependency -->

		<dependency>
			<groupId>org.liquibase</groupId>
			<artifactId>liquibase-core</artifactId>
			<version>2.0.3</version>
		</dependency>

		<dependency>
			<groupId>commons-dbcp</groupId>
			<artifactId>commons-dbcp</artifactId>
			<version>1.4</version>
		</dependency>
		<dependency>
			<groupId>javax.transaction</groupId>
			<artifactId>transaction-api</artifactId>
			<version>1.1</version>
		</dependency>
		<dependency>
			<groupId>org.hibernate</groupId>
			<artifactId>hibernate-core</artifactId>
			<version>4.0.1.Final</version>
		</dependency>
		<dependency>
			<groupId>org.javassist</groupId>
			<artifactId>javassist</artifactId>
			<version>3.15.0-GA</version>
		</dependency>
		<dependency>
			<groupId>cglib</groupId>
			<artifactId>cglib</artifactId>
			<version>2.2.2</version>
		</dependency>

		<!-- Spring Security -->
		<dependency>
			<groupId>org.springframework.security</groupId>
			<artifactId>spring-security-ldap</artifactId>
			<version>${spring.security.version}</version>
		</dependency>
		<dependency>
			<groupId>org.springframework.security</groupId>
			<artifactId>spring-security-config</artifactId>
			<version>${spring.security.version}</version>
		</dependency>
		<dependency>
			<groupId>org.springframework.security</groupId>
			<artifactId>spring-security-web</artifactId>
			<version>${spring.security.version}</version>
		</dependency>
		<dependency>
			<groupId>org.springframework.security</groupId>
			<artifactId>spring-security-taglibs</artifactId>
			<version>${spring.security.version}</version>
		</dependency>

		<!-- Jackson JSON Processor -->
		<dependency>
			<groupId>org.codehaus.jackson</groupId>
			<artifactId>jackson-mapper-lgpl</artifactId>
			<version>1.9.4</version>
		</dependency>

		<!-- Apache directory service used for running a local directory server 
			for development purposes -->
		<dependency>
			<groupId>org.apache.directory.server</groupId>
			<artifactId>apacheds-core</artifactId>
			<version>1.5.5</version>
		</dependency>
		<dependency>
			<groupId>org.apache.directory.server</groupId>
			<artifactId>apacheds-protocol-ldap</artifactId>
			<version>1.5.5</version>
		</dependency>
		<dependency>
			<groupId>org.apache.directory.shared</groupId>
			<artifactId>shared-ldap</artifactId>
			<version>0.9.17</version>
		</dependency>

		<!-- Testing -->
		<dependency>
			<groupId>org.easymock</groupId>
			<artifactId>easymock</artifactId>
			<version>3.0</version>
			<scope>test</scope>
		</dependency>
		<dependency>
			<groupId>junit</groupId>
			<artifactId>junit</artifactId>
			<version>4.9</version>
			<scope>test</scope>
		</dependency>

		<!-- Allow using groovy maven tools in test scope -->
		<dependency>
			<groupId>org.codehaus.groovy.maven.runtime</groupId>
			<artifactId>gmaven-runtime-api</artifactId>
			<version>1.0</version>
			<scope>test</scope>
			<exclusions>
				<exclusion>
					<groupId>org.codehaus.groovy</groupId>
					<artifactId>groovy-all-minimal</artifactId>
				</exclusion>
			</exclusions>
		</dependency>
		<dependency>
			<groupId>org.codehaus.groovy</groupId>
			<artifactId>groovy-all</artifactId>
			<version>1.8.6</version>
			<scope>test</scope>
		</dependency>

		<!-- Spock testing -->
		<dependency>
			<groupId>org.spockframework</groupId>
			<artifactId>spock-core</artifactId>
			<version>0.6-groovy-1.8</version>
			<scope>test</scope>
		</dependency>

		<dependency>
			<groupId>org.apache.httpcomponents</groupId>
			<artifactId>httpclient</artifactId>
			<version>${apache.httpcomponents.version}</version>
			<scope>test</scope>
		</dependency>

		<!-- Allow use of properties files in maven script -->
		<dependency>
			<groupId>org.codehaus.mojo</groupId>
			<artifactId>properties-maven-plugin</artifactId>
			<version>1.0-alpha-2</version>
		</dependency>
	</dependencies>

	<build>
		<plugins>
			<plugin>
				<groupId>org.apache.maven.plugins</groupId>
				<artifactId>maven-war-plugin</artifactId>
				<version>2.1.1</version>
				<configuration>
					<warName>ssp</warName>
				</configuration>
			</plugin>
			<plugin>
				<groupId>org.apache.maven.plugins</groupId>
				<artifactId>maven-compiler-plugin</artifactId>
				<version>2.3.2</version>
				<configuration>
					<source>1.6</source>
					<target>1.6</target>
					<encoding>UTF-8</encoding>
					<showWarnings>true</showWarnings>
				</configuration>
			</plugin>
			<!-- GMaven plugin for unit tests -->
			<plugin>
				<groupId>org.codehaus.gmaven</groupId>
				<artifactId>gmaven-plugin</artifactId>
				<version>1.4</version>
				<executions>
					<execution>
						<goals>
							<goal>generateTestStubs</goal>
							<goal>testCompile</goal>
						</goals>
					</execution>
				</executions>
			</plugin>
			<plugin>
				<groupId>org.codehaus.mojo</groupId>
				<artifactId>cobertura-maven-plugin</artifactId>
				<version>2.5.1</version>
				<configuration>
					<formats>
						<format>html</format>
						<format>xml</format>
					</formats>
				</configuration>
			</plugin>
			<plugin>
				<groupId>org.apache.maven.plugins</groupId>
				<artifactId>maven-surefire-plugin</artifactId>
				<version>2.9</version>
				<inherited>true</inherited>
				<configuration>
					<forkMode>once</forkMode>
					<reportFormat>plain</reportFormat>
					<!-- classesDirectory>${project.build.directory}/generated-classes/emma/classes</classesDirectory -->
				</configuration>
			</plugin>
			<plugin>
				<groupId>org.apache.maven.plugins</groupId>
				<artifactId>maven-site-plugin</artifactId>
				<version>3.0</version>
			</plugin>
			<plugin>
				<groupId>org.liquibase</groupId>
				<artifactId>liquibase-maven-plugin</artifactId>
				<version>2.0.3</version>
				<configuration>
					<!-- verbose>true</verbose -->
					<driver>${db_driver_class}</driver>
					<url>${db_url}</url>
					<username>${db_admin_username}</username>
					<password>${db_admin_password}</password>
					<!-- In order for the liquibase-maven-plugin to pickup any updates you 
						have made to the changesets, you will need to "mvn compile" the project first -->
					<changeLogFile>org/jasig/ssp/database/masterChangeLog-test.xml</changeLogFile>
				</configuration>
			</plugin>
			<plugin>
				<groupId>org.codehaus.mojo</groupId>
				<artifactId>properties-maven-plugin</artifactId>
				<version>1.0-alpha-2</version>
				<configuration>
					<files>
						<file>${env.SSP_CONFIGDIR}/ssp-config.properties</file>
					</files>
				</configuration>
			</plugin>
		</plugins>

		<pluginManagement>
			<plugins>
				<!--This plugin's configuration is used to store Eclipse m2e settings 
					only. It has no influence on the Maven build itself. -->
				<plugin>
					<groupId>org.eclipse.m2e</groupId>
					<artifactId>lifecycle-mapping</artifactId>
					<version>1.0.0</version>
					<configuration>
						<lifecycleMappingMetadata>
							<pluginExecutions>
								<pluginExecution>
									<pluginExecutionFilter>
										<groupId>org.codehaus.gmaven</groupId>
										<artifactId>gmaven-plugin</artifactId>
										<versionRange>[1.4,)</versionRange>
										<goals>
											<goal>generateTestStubs</goal>
											<goal>testCompile</goal>
										</goals>
									</pluginExecutionFilter>
									<action>
										<execute>
											<runOnIncremental>false</runOnIncremental>
										</execute>
									</action>
								</pluginExecution>
							</pluginExecutions>
						</lifecycleMappingMetadata>
					</configuration>
				</plugin>
			</plugins>
		</pluginManagement>
	</build>

	<reporting>
		<plugins>
			<!-- plugin> <groupId>org.codehaus.mojo</groupId> <artifactId>emma-maven-plugin</artifactId> 
				<version>1.0-alpha-3</version> <inherited>true</inherited> </plugin -->
			<plugin>
				<groupId>org.apache.maven.plugins</groupId>
				<artifactId>maven-surefire-plugin</artifactId>
				<version>2.12</version>
			</plugin>
			<plugin>
				<groupId>org.codehaus.mojo</groupId>
				<artifactId>findbugs-maven-plugin</artifactId>
				<version>2.3.2</version>
			</plugin>
			<plugin>
				<groupId>org.apache.maven.plugins</groupId>
				<artifactId>maven-checkstyle-plugin</artifactId>
				<version>2.7</version>
			</plugin>
			<plugin>
				<groupId>org.apache.maven.plugins</groupId>
				<artifactId>maven-pmd-plugin</artifactId>
				<version>2.5</version>
			</plugin>
		</plugins>
	</reporting>

=======
<project xmlns="http://maven.apache.org/POM/4.0.0" xmlns:xsi="http://www.w3.org/2001/XMLSchema-instance" xsi:schemaLocation="http://maven.apache.org/POM/4.0.0 http://maven.apache.org/maven-v4_0_0.xsd">
    <modelVersion>4.0.0</modelVersion>
    <groupId>org.jasig.ssp</groupId>
    <artifactId>ssp</artifactId>
    <packaging>war</packaging>
    <name>SSP</name>
    <version>1.0.0-SNAPSHOT</version>

    <properties>
        <apache.httpcomponents.version>4.1.3</apache.httpcomponents.version>
        <spring.version>3.1.1.RELEASE</spring.version>
        <spring.security.version>3.0.7.RELEASE</spring.security.version>
        <resource-server.version>1.0.14</resource-server.version>
        
        <targetJdk>1.6</targetJdk>
        <project.build.sourceEncoding>UTF-8</project.build.sourceEncoding>
        
        <gmaven.runtime>1.8</gmaven.runtime>
    </properties>

    <profiles>
        <profile>
            <id>STANDALONE</id>
            <dependencies>
                <dependency>
                    <groupId>javax.portlet</groupId>
                    <artifactId>portlet-api</artifactId>
                    <version>2.0</version>
                </dependency>
            </dependencies>
        </profile>
    </profiles>
    
    <dependencies>
        <!-- Jasper -->
        <dependency>
            <groupId>net.sf.jasperreports</groupId>
            <artifactId>jasperreports</artifactId>
            <version>3.7.6</version>
            <exclusions>
                <exclusion>
                    <groupId>commons-logging</groupId>
                    <artifactId>commons-logging</artifactId>
                </exclusion>
            </exclusions>
        </dependency>

        <!-- File Upload -->
        <dependency>
            <groupId>commons-fileupload</groupId>
            <artifactId>commons-fileupload</artifactId>
            <version>1.2.2</version>
        </dependency>
    
        <!-- Collections shortcuts -->
        <dependency>
            <groupId>com.google.guava</groupId>
            <artifactId>guava</artifactId>
            <version>10.0</version>
        </dependency>
        <dependency>
            <groupId>commons-collections</groupId>
            <artifactId>commons-collections</artifactId>
            <version>3.2.1</version>
        </dependency>
        
        <!-- Mail -->
        <dependency>
            <groupId>javax.mail</groupId>
            <artifactId>mail</artifactId>
            <version>1.4.4</version>
        </dependency>
        <dependency>
            <groupId>commons-validator</groupId>
            <artifactId>commons-validator</artifactId>
            <version>1.3.1</version>
        </dependency>
        <dependency>
            <groupId>oro</groupId>
            <artifactId>oro</artifactId>
            <version>2.0.8</version>
        </dependency>
        <!-- Templates for Mail -->
        <dependency>
            <groupId>org.apache.velocity</groupId>
            <artifactId>velocity</artifactId>
            <version>1.7</version>
        </dependency>
        
        <!-- Scheduling -->
        <dependency>
            <groupId>org.quartz-scheduler</groupId>
            <artifactId>quartz</artifactId>
            <version>2.0.2</version>
        </dependency>
        
        <!-- Web -->
        <dependency>
            <groupId>javax.servlet</groupId>
            <artifactId>servlet-api</artifactId>
            <version>2.5</version>
            <scope>provided</scope>
        </dependency>
        <dependency>
            <groupId>javax.servlet.jsp</groupId>
            <artifactId>jsp-api</artifactId>
            <version>2.1</version>
            <scope>provided</scope>
        </dependency>
        <dependency>
            <groupId>javax.servlet</groupId>
            <artifactId>jstl</artifactId>
            <version>1.2</version>
        </dependency>
        <dependency>
            <groupId>javax.el</groupId>
            <artifactId>el-api</artifactId>
            <version>2.2</version>
            <scope>provided</scope>
        </dependency>
        <dependency>
            <groupId>org.tuckey</groupId>
            <artifactId>urlrewritefilter</artifactId>
            <version>3.1.0</version>
        </dependency>
        <dependency>
            <groupId>taglibs</groupId>
            <artifactId>standard</artifactId>
            <version>1.1.2</version>
        </dependency>

        <!-- Portlets -->
        <dependency>
            <groupId>javax.portlet</groupId>
            <artifactId>portlet-api</artifactId>
            <version>2.0</version>
            <scope>provided</scope>
        </dependency>
        <dependency>
            <groupId>org.apache.portals.pluto</groupId>
            <artifactId>pluto-taglib</artifactId>
            <version>2.1.0-M2</version>
            <scope>provided</scope>
        </dependency>
        <dependency>
            <groupId>org.jasig.portlet.utils</groupId>
            <artifactId>portal-rest-api</artifactId>
            <version>1.0.0-M2</version>
        </dependency>
        
        <!-- Spring dependencies -->
        <dependency>
            <groupId>org.springframework</groupId>
            <artifactId>spring-context</artifactId>
            <version>${spring.version}</version>
            <exclusions>
                <exclusion>
                    <groupId>commons-logging</groupId>
                    <artifactId>commons-logging</artifactId>
                </exclusion>
            </exclusions>
        </dependency>
        <dependency>
            <groupId>org.springframework</groupId>
            <artifactId>spring-test</artifactId>
            <version>${spring.version}</version>
            <scope>test</scope>
        </dependency>
        <dependency>
            <groupId>org.springframework</groupId>
            <artifactId>spring-orm</artifactId>
            <version>${spring.version}</version>
        </dependency>
        <dependency>
            <groupId>org.springframework</groupId>
            <artifactId>spring-web</artifactId>
            <version>${spring.version}</version>
        </dependency>
        <dependency>
            <groupId>org.springframework</groupId>
            <artifactId>spring-webmvc</artifactId>
            <version>${spring.version}</version>
        </dependency>
        <dependency>
            <groupId>org.springframework</groupId>
            <artifactId>spring-webmvc-portlet</artifactId>
            <version>${spring.version}</version>
        </dependency>
        
        <!-- Apache Commons Configuration - allows loading config from the db -->
        <dependency>
            <groupId>commons-configuration</groupId>
            <artifactId>commons-configuration</artifactId>
            <version>1.8</version>
        </dependency>
        
        <!--  JSR 303 with Hibernate Validator -->
        <dependency>
            <groupId>javax.validation</groupId>
            <artifactId>validation-api</artifactId>
            <version>1.0.0.GA</version>
        </dependency>
        <dependency>
            <groupId>org.hibernate</groupId>
            <artifactId>hibernate-validator</artifactId>
            <version>4.2.0.Final</version>
        </dependency>
        
        <!-- Logging -->
        <dependency>
            <groupId>org.slf4j</groupId>
            <artifactId>slf4j-api</artifactId>
            <version>1.6.4</version>
        </dependency>   
        <dependency>
            <groupId>org.slf4j</groupId>
            <artifactId>jcl-over-slf4j</artifactId>
            <version>1.6.4</version>
        </dependency>
        <dependency>
            <groupId>ch.qos.logback</groupId>
            <artifactId>logback-core</artifactId>
            <version>1.0.0</version>
        </dependency>
        <dependency>
            <groupId>ch.qos.logback</groupId>
            <artifactId>logback-classic</artifactId>
            <version>1.0.0</version>
        </dependency>
        
        <!-- Persistence -->
        <dependency>
            <groupId>postgresql</groupId>
            <artifactId>postgresql</artifactId>
            <version>8.4-701.jdbc4</version>
        </dependency>
        
        <!-- dependency>
            <groupId>com.microsoft.sqlserver</groupId>
            <artifactId>sqlserver-jdbc4</artifactId>
            <version>2.0</version>
            <scope>test</scope>
        </dependency -->
        
        <dependency>
            <groupId>org.liquibase</groupId>
            <artifactId>liquibase-core</artifactId>
            <version>2.0.3</version>
        </dependency>
        
        <dependency>
            <groupId>commons-dbcp</groupId>
            <artifactId>commons-dbcp</artifactId>
            <version>1.4</version>
        </dependency>
        <dependency>
            <groupId>javax.transaction</groupId>
            <artifactId>transaction-api</artifactId>
            <version>1.1</version>
        </dependency>
        <dependency>
            <groupId>org.hibernate</groupId>
            <artifactId>hibernate-core</artifactId>
            <version>4.0.1.Final</version>
        </dependency>
        <dependency>
            <groupId>org.javassist</groupId>
            <artifactId>javassist</artifactId>
            <version>3.15.0-GA</version>
        </dependency>
        <dependency>
            <groupId>cglib</groupId>
            <artifactId>cglib</artifactId>
            <version>2.2.2</version>
        </dependency>
            
        <!-- Spring Security -->
        <dependency>
            <groupId>org.springframework.security</groupId>
            <artifactId>spring-security-ldap</artifactId>
            <version>${spring.security.version}</version>
        </dependency>
        <dependency>
            <groupId>org.springframework.security</groupId>
            <artifactId>spring-security-config</artifactId>
            <version>${spring.security.version}</version>
        </dependency>
        <dependency>
            <groupId>org.springframework.security</groupId>
            <artifactId>spring-security-web</artifactId>
            <version>${spring.security.version}</version>
        </dependency>
        <dependency>
            <groupId>org.springframework.security</groupId>
            <artifactId>spring-security-taglibs</artifactId>
            <version>${spring.security.version}</version>
        </dependency>   
        
        <!-- Jackson JSON Processor -->
        <dependency>
            <groupId>org.codehaus.jackson</groupId>
            <artifactId>jackson-mapper-lgpl</artifactId>
            <version>1.9.4</version>
        </dependency>
        
        <!-- Apache directory service used for running a local directory server for development purposes -->
        <dependency>
            <groupId>org.apache.directory.server</groupId>
            <artifactId>apacheds-core</artifactId>
            <version>1.5.5</version>
        </dependency>
        <dependency>
            <groupId>org.apache.directory.server</groupId>
            <artifactId>apacheds-protocol-ldap</artifactId>
            <version>1.5.5</version>
        </dependency>
        <dependency>
            <groupId>org.apache.directory.shared</groupId>
            <artifactId>shared-ldap</artifactId>
            <version>0.9.17</version>
        </dependency>
        
        <!-- Testing -->
        <dependency>
            <groupId>org.easymock</groupId>
            <artifactId>easymock</artifactId>
            <version>3.0</version>
            <scope>test</scope>
        </dependency>
        <dependency>
            <groupId>junit</groupId>
            <artifactId>junit</artifactId>
            <version>4.9</version>
            <scope>test</scope>
        </dependency>

        <!-- Allow using groovy maven tools in test scope -->
        <dependency> 
            <groupId>org.codehaus.groovy.maven.runtime</groupId> 
            <artifactId>gmaven-runtime-api</artifactId> 
            <version>1.0</version>
            <scope>test</scope> 
            <exclusions> 
                <exclusion> 
                    <groupId>org.codehaus.groovy</groupId> 
                    <artifactId>groovy-all-minimal</artifactId> 
                </exclusion> 
            </exclusions> 
        </dependency> 
        <dependency> 
            <groupId>org.codehaus.groovy</groupId> 
            <artifactId>groovy-all</artifactId> 
            <version>1.8.6</version> 
            <scope>test</scope>
        </dependency>
        
        <!-- Spock testing -->
        <dependency>
            <groupId>org.spockframework</groupId>
            <artifactId>spock-core</artifactId>
            <version>0.6-groovy-1.8</version>
            <scope>test</scope>
        </dependency>

        <dependency>
            <groupId>org.apache.httpcomponents</groupId>
            <artifactId>httpclient</artifactId>
            <version>${apache.httpcomponents.version}</version>
            <scope>test</scope>
        </dependency>
        
        <!-- Allow use of properties files in maven script -->
        <dependency>
            <groupId>org.codehaus.mojo</groupId>
            <artifactId>properties-maven-plugin</artifactId>
            <version>1.0-alpha-2</version>
        </dependency> 
    </dependencies>
    
    <build>  
        <plugins>
            <plugin>
                <groupId>org.apache.maven.plugins</groupId>
                <artifactId>maven-war-plugin</artifactId>
                <version>2.1.1</version>
                <configuration>
                    <warName>ssp</warName>
                </configuration>
            </plugin>
            <plugin>
                <groupId>org.apache.maven.plugins</groupId>
                <artifactId>maven-compiler-plugin</artifactId>
                <version>2.3.2</version>
                <configuration>
                    <source>1.6</source>
                    <target>1.6</target>
                    <encoding>UTF-8</encoding>
                    <showWarnings>true</showWarnings>
                </configuration>
            </plugin>
            <!-- GMaven plugin for unit tests -->
            <plugin>
                <groupId>org.codehaus.gmaven</groupId>
                <artifactId>gmaven-plugin</artifactId>
                <version>1.4</version>
                <executions>
                    <execution>
                        <goals>
                            <goal>generateTestStubs</goal>
                            <goal>testCompile</goal>
                        </goals>
                    </execution>
                </executions>
            </plugin>
            <!-- plugin>
                <groupId>org.codehaus.mojo</groupId>
                <artifactId>emma-maven-plugin</artifactId>
                <version>1.0-alpha-3</version>
                <inherited>true</inherited>
                <executions>
                    <execution>
                    <phase>process-classes</phase>
                    <goals>
                        <goal>instrument</goal>
                    </goals>
                    </execution>
                </executions>
            </plugin -->
            <plugin>
                <groupId>org.apache.maven.plugins</groupId>
                <artifactId>maven-surefire-plugin</artifactId>
                <version>2.9</version>
                <inherited>true</inherited>
                <configuration>
                    <forkMode>once</forkMode>
                    <reportFormat>plain</reportFormat>
                    <!-- classesDirectory>${project.build.directory}/generated-classes/emma/classes</classesDirectory -->
                </configuration>
            </plugin>
            <plugin>
                <groupId>org.apache.maven.plugins</groupId>
                <artifactId>maven-site-plugin</artifactId>
                <version>3.0</version>
            </plugin>
            <plugin>
                <groupId>org.liquibase</groupId>
                <artifactId>liquibase-maven-plugin</artifactId>
                <version>2.0.3</version>
                <configuration>
                    <!-- verbose>true</verbose -->
                    <driver>${db_driver_class}</driver>
                    <url>${db_url}</url>
                    <username>${db_admin_username}</username>
                    <password>${db_admin_password}</password>
                    <!-- In order for the liquibase-maven-plugin to pickup any updates you have 
                        made to the changesets, you will need to "mvn compile" the project first -->
                    <changeLogFile>org/jasig/ssp/database/masterChangeLog-test.xml</changeLogFile>
                </configuration>
            </plugin>
            <plugin>
                <groupId>org.codehaus.mojo</groupId>
                <artifactId>properties-maven-plugin</artifactId>
                <version>1.0-alpha-2</version>
                <configuration>
                    <files>
                        <file>${env.SSP_CONFIGDIR}/ssp-config.properties</file>
                    </files>
                </configuration>
            </plugin>
        </plugins>
        
        <pluginManagement>
            <plugins>
                <!--This plugin's configuration is used to store Eclipse m2e settings only. It has no influence on the Maven build itself.-->
                <plugin>
                    <groupId>org.eclipse.m2e</groupId>
                    <artifactId>lifecycle-mapping</artifactId>
                    <version>1.0.0</version>
                    <configuration>
                        <lifecycleMappingMetadata>
                            <pluginExecutions>
                                <pluginExecution>
                                    <pluginExecutionFilter>
                                        <groupId>org.codehaus.gmaven</groupId>
                                        <artifactId>gmaven-plugin</artifactId>
                                        <versionRange>[1.4,)</versionRange>
                                        <goals>
                                            <goal>generateTestStubs</goal>
                                            <goal>testCompile</goal>
                                        </goals>
                                    </pluginExecutionFilter>
                                    <action>
                                        <execute >
                                            <runOnIncremental>false</runOnIncremental>
                                        </execute >
                                    </action>
                                </pluginExecution>
                            </pluginExecutions>
                        </lifecycleMappingMetadata>
                    </configuration>
                </plugin>
            </plugins>
        </pluginManagement>
    </build>
    
    <reporting>
        <plugins>
            <!-- plugin>
                <groupId>org.codehaus.mojo</groupId>
                <artifactId>emma-maven-plugin</artifactId>
                <version>1.0-alpha-3</version>
                <inherited>true</inherited>
            </plugin -->
            <plugin>
                <groupId>org.apache.maven.plugins</groupId>
                <artifactId>maven-surefire-plugin</artifactId>
                <version>2.12</version>
            </plugin>
            <plugin>
                <groupId>org.codehaus.mojo</groupId>
                <artifactId>findbugs-maven-plugin</artifactId>
                <version>2.3.2</version>
            </plugin>
            <plugin>
                <groupId>org.apache.maven.plugins</groupId>
                <artifactId>maven-checkstyle-plugin</artifactId>
                <version>2.7</version>
            </plugin>
            <plugin>
                <groupId>org.apache.maven.plugins</groupId>
                <artifactId>maven-pmd-plugin</artifactId>
                <version>2.5</version>
            </plugin>
        </plugins>
    </reporting>
    
>>>>>>> 5ee8dfd6
</project><|MERGE_RESOLUTION|>--- conflicted
+++ resolved
@@ -1,5 +1,4 @@
 <?xml version="1.0" encoding="UTF-8" standalone="no"?>
-<<<<<<< HEAD
 <project xmlns="http://maven.apache.org/POM/4.0.0" xmlns:xsi="http://www.w3.org/2001/XMLSchema-instance"
 	xsi:schemaLocation="http://maven.apache.org/POM/4.0.0 http://maven.apache.org/maven-v4_0_0.xsd">
 	<modelVersion>4.0.0</modelVersion>
@@ -151,6 +150,11 @@
 			<artifactId>pluto-taglib</artifactId>
 			<version>2.1.0-M2</version>
 			<scope>provided</scope>
+		</dependency>
+		<dependency>
+    		<groupId>org.jasig.portlet.utils</groupId>
+    		<artifactId>portal-rest-api</artifactId>
+    		<version>1.0.0-M2</version>
 		</dependency>
 
 		<!-- Spring dependencies -->
@@ -530,542 +534,4 @@
 		</plugins>
 	</reporting>
 
-=======
-<project xmlns="http://maven.apache.org/POM/4.0.0" xmlns:xsi="http://www.w3.org/2001/XMLSchema-instance" xsi:schemaLocation="http://maven.apache.org/POM/4.0.0 http://maven.apache.org/maven-v4_0_0.xsd">
-    <modelVersion>4.0.0</modelVersion>
-    <groupId>org.jasig.ssp</groupId>
-    <artifactId>ssp</artifactId>
-    <packaging>war</packaging>
-    <name>SSP</name>
-    <version>1.0.0-SNAPSHOT</version>
-
-    <properties>
-        <apache.httpcomponents.version>4.1.3</apache.httpcomponents.version>
-        <spring.version>3.1.1.RELEASE</spring.version>
-        <spring.security.version>3.0.7.RELEASE</spring.security.version>
-        <resource-server.version>1.0.14</resource-server.version>
-        
-        <targetJdk>1.6</targetJdk>
-        <project.build.sourceEncoding>UTF-8</project.build.sourceEncoding>
-        
-        <gmaven.runtime>1.8</gmaven.runtime>
-    </properties>
-
-    <profiles>
-        <profile>
-            <id>STANDALONE</id>
-            <dependencies>
-                <dependency>
-                    <groupId>javax.portlet</groupId>
-                    <artifactId>portlet-api</artifactId>
-                    <version>2.0</version>
-                </dependency>
-            </dependencies>
-        </profile>
-    </profiles>
-    
-    <dependencies>
-        <!-- Jasper -->
-        <dependency>
-            <groupId>net.sf.jasperreports</groupId>
-            <artifactId>jasperreports</artifactId>
-            <version>3.7.6</version>
-            <exclusions>
-                <exclusion>
-                    <groupId>commons-logging</groupId>
-                    <artifactId>commons-logging</artifactId>
-                </exclusion>
-            </exclusions>
-        </dependency>
-
-        <!-- File Upload -->
-        <dependency>
-            <groupId>commons-fileupload</groupId>
-            <artifactId>commons-fileupload</artifactId>
-            <version>1.2.2</version>
-        </dependency>
-    
-        <!-- Collections shortcuts -->
-        <dependency>
-            <groupId>com.google.guava</groupId>
-            <artifactId>guava</artifactId>
-            <version>10.0</version>
-        </dependency>
-        <dependency>
-            <groupId>commons-collections</groupId>
-            <artifactId>commons-collections</artifactId>
-            <version>3.2.1</version>
-        </dependency>
-        
-        <!-- Mail -->
-        <dependency>
-            <groupId>javax.mail</groupId>
-            <artifactId>mail</artifactId>
-            <version>1.4.4</version>
-        </dependency>
-        <dependency>
-            <groupId>commons-validator</groupId>
-            <artifactId>commons-validator</artifactId>
-            <version>1.3.1</version>
-        </dependency>
-        <dependency>
-            <groupId>oro</groupId>
-            <artifactId>oro</artifactId>
-            <version>2.0.8</version>
-        </dependency>
-        <!-- Templates for Mail -->
-        <dependency>
-            <groupId>org.apache.velocity</groupId>
-            <artifactId>velocity</artifactId>
-            <version>1.7</version>
-        </dependency>
-        
-        <!-- Scheduling -->
-        <dependency>
-            <groupId>org.quartz-scheduler</groupId>
-            <artifactId>quartz</artifactId>
-            <version>2.0.2</version>
-        </dependency>
-        
-        <!-- Web -->
-        <dependency>
-            <groupId>javax.servlet</groupId>
-            <artifactId>servlet-api</artifactId>
-            <version>2.5</version>
-            <scope>provided</scope>
-        </dependency>
-        <dependency>
-            <groupId>javax.servlet.jsp</groupId>
-            <artifactId>jsp-api</artifactId>
-            <version>2.1</version>
-            <scope>provided</scope>
-        </dependency>
-        <dependency>
-            <groupId>javax.servlet</groupId>
-            <artifactId>jstl</artifactId>
-            <version>1.2</version>
-        </dependency>
-        <dependency>
-            <groupId>javax.el</groupId>
-            <artifactId>el-api</artifactId>
-            <version>2.2</version>
-            <scope>provided</scope>
-        </dependency>
-        <dependency>
-            <groupId>org.tuckey</groupId>
-            <artifactId>urlrewritefilter</artifactId>
-            <version>3.1.0</version>
-        </dependency>
-        <dependency>
-            <groupId>taglibs</groupId>
-            <artifactId>standard</artifactId>
-            <version>1.1.2</version>
-        </dependency>
-
-        <!-- Portlets -->
-        <dependency>
-            <groupId>javax.portlet</groupId>
-            <artifactId>portlet-api</artifactId>
-            <version>2.0</version>
-            <scope>provided</scope>
-        </dependency>
-        <dependency>
-            <groupId>org.apache.portals.pluto</groupId>
-            <artifactId>pluto-taglib</artifactId>
-            <version>2.1.0-M2</version>
-            <scope>provided</scope>
-        </dependency>
-        <dependency>
-            <groupId>org.jasig.portlet.utils</groupId>
-            <artifactId>portal-rest-api</artifactId>
-            <version>1.0.0-M2</version>
-        </dependency>
-        
-        <!-- Spring dependencies -->
-        <dependency>
-            <groupId>org.springframework</groupId>
-            <artifactId>spring-context</artifactId>
-            <version>${spring.version}</version>
-            <exclusions>
-                <exclusion>
-                    <groupId>commons-logging</groupId>
-                    <artifactId>commons-logging</artifactId>
-                </exclusion>
-            </exclusions>
-        </dependency>
-        <dependency>
-            <groupId>org.springframework</groupId>
-            <artifactId>spring-test</artifactId>
-            <version>${spring.version}</version>
-            <scope>test</scope>
-        </dependency>
-        <dependency>
-            <groupId>org.springframework</groupId>
-            <artifactId>spring-orm</artifactId>
-            <version>${spring.version}</version>
-        </dependency>
-        <dependency>
-            <groupId>org.springframework</groupId>
-            <artifactId>spring-web</artifactId>
-            <version>${spring.version}</version>
-        </dependency>
-        <dependency>
-            <groupId>org.springframework</groupId>
-            <artifactId>spring-webmvc</artifactId>
-            <version>${spring.version}</version>
-        </dependency>
-        <dependency>
-            <groupId>org.springframework</groupId>
-            <artifactId>spring-webmvc-portlet</artifactId>
-            <version>${spring.version}</version>
-        </dependency>
-        
-        <!-- Apache Commons Configuration - allows loading config from the db -->
-        <dependency>
-            <groupId>commons-configuration</groupId>
-            <artifactId>commons-configuration</artifactId>
-            <version>1.8</version>
-        </dependency>
-        
-        <!--  JSR 303 with Hibernate Validator -->
-        <dependency>
-            <groupId>javax.validation</groupId>
-            <artifactId>validation-api</artifactId>
-            <version>1.0.0.GA</version>
-        </dependency>
-        <dependency>
-            <groupId>org.hibernate</groupId>
-            <artifactId>hibernate-validator</artifactId>
-            <version>4.2.0.Final</version>
-        </dependency>
-        
-        <!-- Logging -->
-        <dependency>
-            <groupId>org.slf4j</groupId>
-            <artifactId>slf4j-api</artifactId>
-            <version>1.6.4</version>
-        </dependency>   
-        <dependency>
-            <groupId>org.slf4j</groupId>
-            <artifactId>jcl-over-slf4j</artifactId>
-            <version>1.6.4</version>
-        </dependency>
-        <dependency>
-            <groupId>ch.qos.logback</groupId>
-            <artifactId>logback-core</artifactId>
-            <version>1.0.0</version>
-        </dependency>
-        <dependency>
-            <groupId>ch.qos.logback</groupId>
-            <artifactId>logback-classic</artifactId>
-            <version>1.0.0</version>
-        </dependency>
-        
-        <!-- Persistence -->
-        <dependency>
-            <groupId>postgresql</groupId>
-            <artifactId>postgresql</artifactId>
-            <version>8.4-701.jdbc4</version>
-        </dependency>
-        
-        <!-- dependency>
-            <groupId>com.microsoft.sqlserver</groupId>
-            <artifactId>sqlserver-jdbc4</artifactId>
-            <version>2.0</version>
-            <scope>test</scope>
-        </dependency -->
-        
-        <dependency>
-            <groupId>org.liquibase</groupId>
-            <artifactId>liquibase-core</artifactId>
-            <version>2.0.3</version>
-        </dependency>
-        
-        <dependency>
-            <groupId>commons-dbcp</groupId>
-            <artifactId>commons-dbcp</artifactId>
-            <version>1.4</version>
-        </dependency>
-        <dependency>
-            <groupId>javax.transaction</groupId>
-            <artifactId>transaction-api</artifactId>
-            <version>1.1</version>
-        </dependency>
-        <dependency>
-            <groupId>org.hibernate</groupId>
-            <artifactId>hibernate-core</artifactId>
-            <version>4.0.1.Final</version>
-        </dependency>
-        <dependency>
-            <groupId>org.javassist</groupId>
-            <artifactId>javassist</artifactId>
-            <version>3.15.0-GA</version>
-        </dependency>
-        <dependency>
-            <groupId>cglib</groupId>
-            <artifactId>cglib</artifactId>
-            <version>2.2.2</version>
-        </dependency>
-            
-        <!-- Spring Security -->
-        <dependency>
-            <groupId>org.springframework.security</groupId>
-            <artifactId>spring-security-ldap</artifactId>
-            <version>${spring.security.version}</version>
-        </dependency>
-        <dependency>
-            <groupId>org.springframework.security</groupId>
-            <artifactId>spring-security-config</artifactId>
-            <version>${spring.security.version}</version>
-        </dependency>
-        <dependency>
-            <groupId>org.springframework.security</groupId>
-            <artifactId>spring-security-web</artifactId>
-            <version>${spring.security.version}</version>
-        </dependency>
-        <dependency>
-            <groupId>org.springframework.security</groupId>
-            <artifactId>spring-security-taglibs</artifactId>
-            <version>${spring.security.version}</version>
-        </dependency>   
-        
-        <!-- Jackson JSON Processor -->
-        <dependency>
-            <groupId>org.codehaus.jackson</groupId>
-            <artifactId>jackson-mapper-lgpl</artifactId>
-            <version>1.9.4</version>
-        </dependency>
-        
-        <!-- Apache directory service used for running a local directory server for development purposes -->
-        <dependency>
-            <groupId>org.apache.directory.server</groupId>
-            <artifactId>apacheds-core</artifactId>
-            <version>1.5.5</version>
-        </dependency>
-        <dependency>
-            <groupId>org.apache.directory.server</groupId>
-            <artifactId>apacheds-protocol-ldap</artifactId>
-            <version>1.5.5</version>
-        </dependency>
-        <dependency>
-            <groupId>org.apache.directory.shared</groupId>
-            <artifactId>shared-ldap</artifactId>
-            <version>0.9.17</version>
-        </dependency>
-        
-        <!-- Testing -->
-        <dependency>
-            <groupId>org.easymock</groupId>
-            <artifactId>easymock</artifactId>
-            <version>3.0</version>
-            <scope>test</scope>
-        </dependency>
-        <dependency>
-            <groupId>junit</groupId>
-            <artifactId>junit</artifactId>
-            <version>4.9</version>
-            <scope>test</scope>
-        </dependency>
-
-        <!-- Allow using groovy maven tools in test scope -->
-        <dependency> 
-            <groupId>org.codehaus.groovy.maven.runtime</groupId> 
-            <artifactId>gmaven-runtime-api</artifactId> 
-            <version>1.0</version>
-            <scope>test</scope> 
-            <exclusions> 
-                <exclusion> 
-                    <groupId>org.codehaus.groovy</groupId> 
-                    <artifactId>groovy-all-minimal</artifactId> 
-                </exclusion> 
-            </exclusions> 
-        </dependency> 
-        <dependency> 
-            <groupId>org.codehaus.groovy</groupId> 
-            <artifactId>groovy-all</artifactId> 
-            <version>1.8.6</version> 
-            <scope>test</scope>
-        </dependency>
-        
-        <!-- Spock testing -->
-        <dependency>
-            <groupId>org.spockframework</groupId>
-            <artifactId>spock-core</artifactId>
-            <version>0.6-groovy-1.8</version>
-            <scope>test</scope>
-        </dependency>
-
-        <dependency>
-            <groupId>org.apache.httpcomponents</groupId>
-            <artifactId>httpclient</artifactId>
-            <version>${apache.httpcomponents.version}</version>
-            <scope>test</scope>
-        </dependency>
-        
-        <!-- Allow use of properties files in maven script -->
-        <dependency>
-            <groupId>org.codehaus.mojo</groupId>
-            <artifactId>properties-maven-plugin</artifactId>
-            <version>1.0-alpha-2</version>
-        </dependency> 
-    </dependencies>
-    
-    <build>  
-        <plugins>
-            <plugin>
-                <groupId>org.apache.maven.plugins</groupId>
-                <artifactId>maven-war-plugin</artifactId>
-                <version>2.1.1</version>
-                <configuration>
-                    <warName>ssp</warName>
-                </configuration>
-            </plugin>
-            <plugin>
-                <groupId>org.apache.maven.plugins</groupId>
-                <artifactId>maven-compiler-plugin</artifactId>
-                <version>2.3.2</version>
-                <configuration>
-                    <source>1.6</source>
-                    <target>1.6</target>
-                    <encoding>UTF-8</encoding>
-                    <showWarnings>true</showWarnings>
-                </configuration>
-            </plugin>
-            <!-- GMaven plugin for unit tests -->
-            <plugin>
-                <groupId>org.codehaus.gmaven</groupId>
-                <artifactId>gmaven-plugin</artifactId>
-                <version>1.4</version>
-                <executions>
-                    <execution>
-                        <goals>
-                            <goal>generateTestStubs</goal>
-                            <goal>testCompile</goal>
-                        </goals>
-                    </execution>
-                </executions>
-            </plugin>
-            <!-- plugin>
-                <groupId>org.codehaus.mojo</groupId>
-                <artifactId>emma-maven-plugin</artifactId>
-                <version>1.0-alpha-3</version>
-                <inherited>true</inherited>
-                <executions>
-                    <execution>
-                    <phase>process-classes</phase>
-                    <goals>
-                        <goal>instrument</goal>
-                    </goals>
-                    </execution>
-                </executions>
-            </plugin -->
-            <plugin>
-                <groupId>org.apache.maven.plugins</groupId>
-                <artifactId>maven-surefire-plugin</artifactId>
-                <version>2.9</version>
-                <inherited>true</inherited>
-                <configuration>
-                    <forkMode>once</forkMode>
-                    <reportFormat>plain</reportFormat>
-                    <!-- classesDirectory>${project.build.directory}/generated-classes/emma/classes</classesDirectory -->
-                </configuration>
-            </plugin>
-            <plugin>
-                <groupId>org.apache.maven.plugins</groupId>
-                <artifactId>maven-site-plugin</artifactId>
-                <version>3.0</version>
-            </plugin>
-            <plugin>
-                <groupId>org.liquibase</groupId>
-                <artifactId>liquibase-maven-plugin</artifactId>
-                <version>2.0.3</version>
-                <configuration>
-                    <!-- verbose>true</verbose -->
-                    <driver>${db_driver_class}</driver>
-                    <url>${db_url}</url>
-                    <username>${db_admin_username}</username>
-                    <password>${db_admin_password}</password>
-                    <!-- In order for the liquibase-maven-plugin to pickup any updates you have 
-                        made to the changesets, you will need to "mvn compile" the project first -->
-                    <changeLogFile>org/jasig/ssp/database/masterChangeLog-test.xml</changeLogFile>
-                </configuration>
-            </plugin>
-            <plugin>
-                <groupId>org.codehaus.mojo</groupId>
-                <artifactId>properties-maven-plugin</artifactId>
-                <version>1.0-alpha-2</version>
-                <configuration>
-                    <files>
-                        <file>${env.SSP_CONFIGDIR}/ssp-config.properties</file>
-                    </files>
-                </configuration>
-            </plugin>
-        </plugins>
-        
-        <pluginManagement>
-            <plugins>
-                <!--This plugin's configuration is used to store Eclipse m2e settings only. It has no influence on the Maven build itself.-->
-                <plugin>
-                    <groupId>org.eclipse.m2e</groupId>
-                    <artifactId>lifecycle-mapping</artifactId>
-                    <version>1.0.0</version>
-                    <configuration>
-                        <lifecycleMappingMetadata>
-                            <pluginExecutions>
-                                <pluginExecution>
-                                    <pluginExecutionFilter>
-                                        <groupId>org.codehaus.gmaven</groupId>
-                                        <artifactId>gmaven-plugin</artifactId>
-                                        <versionRange>[1.4,)</versionRange>
-                                        <goals>
-                                            <goal>generateTestStubs</goal>
-                                            <goal>testCompile</goal>
-                                        </goals>
-                                    </pluginExecutionFilter>
-                                    <action>
-                                        <execute >
-                                            <runOnIncremental>false</runOnIncremental>
-                                        </execute >
-                                    </action>
-                                </pluginExecution>
-                            </pluginExecutions>
-                        </lifecycleMappingMetadata>
-                    </configuration>
-                </plugin>
-            </plugins>
-        </pluginManagement>
-    </build>
-    
-    <reporting>
-        <plugins>
-            <!-- plugin>
-                <groupId>org.codehaus.mojo</groupId>
-                <artifactId>emma-maven-plugin</artifactId>
-                <version>1.0-alpha-3</version>
-                <inherited>true</inherited>
-            </plugin -->
-            <plugin>
-                <groupId>org.apache.maven.plugins</groupId>
-                <artifactId>maven-surefire-plugin</artifactId>
-                <version>2.12</version>
-            </plugin>
-            <plugin>
-                <groupId>org.codehaus.mojo</groupId>
-                <artifactId>findbugs-maven-plugin</artifactId>
-                <version>2.3.2</version>
-            </plugin>
-            <plugin>
-                <groupId>org.apache.maven.plugins</groupId>
-                <artifactId>maven-checkstyle-plugin</artifactId>
-                <version>2.7</version>
-            </plugin>
-            <plugin>
-                <groupId>org.apache.maven.plugins</groupId>
-                <artifactId>maven-pmd-plugin</artifactId>
-                <version>2.5</version>
-            </plugin>
-        </plugins>
-    </reporting>
-    
->>>>>>> 5ee8dfd6
 </project>