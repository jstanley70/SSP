--- conflicted
+++ resolved
@@ -160,7 +160,6 @@
 				new SortingAndPaging(ObjectStatus.ACTIVE)));
 	}
 
-<<<<<<< HEAD
 	@Test
 	public void getTasksInList() {
 		List<UUID> taskIds = Lists.newArrayList();
@@ -171,10 +170,7 @@
 				ObjectStatus.ACTIVE)));
 	}
 
-	protected void assertList(List<Task> objects) {
-=======
 	protected void assertList(final List<Task> objects) {
->>>>>>> f1063fdd
 		for (Task object : objects) {
 			assertNotNull(object.getId());
 		}
