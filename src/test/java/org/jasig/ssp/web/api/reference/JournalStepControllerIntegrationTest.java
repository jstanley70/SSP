--- conflicted
+++ resolved
@@ -181,7 +181,6 @@
 	}
 
 	/**
-<<<<<<< HEAD
 	 * Test the
 	 * {@link JournalStepController#getAllForJournalStep(UUID, ObjectStatus, Integer, Integer, String, String)}
 	 * action.
@@ -199,15 +198,19 @@
 		assertNotNull("List should not have been null.", list);
 		assertFalse("List action should have returned some objects.",
 				list.isEmpty());
-=======
+	}
+
+	/**
 	 * Test that getLogger() returns the matching log class name for the current
 	 * class under test.
 	 */
 	@Test
 	public void testLogger() {
+		// arrange, act
 		final Logger logger = controller.getLogger();
+
+		// assert
 		assertEquals("Log class name did not match.", controller.getClass()
 				.getName(), logger.getName());
->>>>>>> 007e3147
 	}
 }