How to set up your development environment:

* Download and install the latest version of Sun Java JDK 6 or install the 
	Java6 package (OpenJDK is acceptable)


* Create Directories
	- Create a base directory for everything, or choose appropriate paths. 
		Windows: C:\java
		Unix: /usr/local and /home/user/projects

	- Create a sub-directory to hold your binaries and tools.
		Windows: C:\java\bin
		Unix: /usr/local/
	
	- Create another sub-directory to hold ssp configuration:
		Windows: C:\java\etc\ssp
		Unix: /usr/local/etc/ssp

	- Create a project directory for ssp src code. 
		Windows: C:\java\projects
		Unix:  /home/user/java/projects


* Install the following packages by extracting the ZIP or .tar.gz files to their own directories.
	- Approximate walkthrough of setting up a Java development environment on 
		Linux also available at:  https://bowerstudios.com/node/720
	- Ignore the groovy sections of the steps unless you need one of the groovy 
		scripts in the scripts directory
	- If you only need to build the project (and not edit anything) feel free 
		to skip the sts sections of the steps.

	- SpringSource Tool Suite (sts-2.9.x or greater recommended) 
		- Recommended, but any editor/ide is fine.
		Windows: C:\java\bin\springsource
		Unix: /usr/local/springsource
		If you install sts, you won't need to download Maven, as sts packages a version of maven.
		
	- Maven (apache-maven-3.0.x)
		Windows: C:\java\bin\apache-maven-3.0.x
		Unix: /usr/local/apache-maven-3.0.x
		
	- Tomcat (apache-tomcat-6.0.x) 
		- app is tested here, but should run in other app containers
		Windows: C:\java\bin\apache-tomcat-6.0.x
		Unix: /usr/local/apache-tomcat-6.0.x
		
	- Groovy (groovy-1.8.x) 
		Windows: C:\java\bin\groovy-1.8.6
		Unix: /usr/local/groovy-1.8.6

	- On Unix, I recommend creating symlinks to make switching versions simpler.
		- sts
			ln -s /usr/local/springsource/sts-2.9.1.RELEASE /usr/local/sts
		- maven under sts:
			ln -s /usr/local/springsource/apache-maven-3.0.3 /usr/local/maven
		- maven separately downloaded:
			ln -s /usr/local/apache-maven-3.0.3 /usr/local/maven
		- tomcat
			ln -s /usr/local/apache-tomcat-6.0.35 /usr/local/tomcat
		- groovy
			ln -s /usr/local/groovy-1.8.6 /usr/local/groovy

	- Create environment variables
		- Java
			Windows: JAVA_HOME=C:\Program Files\Java\jdk1.6.0_31
			Unix (64 bit Ubuntu): JAVA_HOME=/usr/lib/jvm/java-6-openjdk-amd64
		- Groovy
			Windows: GROOVY_HOME=C:\java\bin\groovy-1.8.6 
			Unix:  GROOVY_HOME=/usr/local/groovy
		- Maven
			Windows: MAVEN_HOME=C:\java\bin\apache-maven-3.0.3
			Unix:  MAVEN_HOME=/usr/local/maven
		- SSP
			- SSP_CONFIGDIR can be set system wide here - or via the deployed 
				context.xml (as specified later in this document)
			- SSP_TESTCONFIGDIR allows 2 installations of SSP to exist on the 
				same box, one to be used for unit testing purposes, the other to 
				deploy the app in tomcat.  It is fine to set them to be the 
				same location.
			Windows:
				SSP_CONFIGDIR=C:\java\etc\ssp
				SSP_TESTCONFIGDIR=C:\java\etc\ssp
			Unix:
				SSP_CONFIGDIR=/usr/local/etc/ssp
				SSP_TESTCONFIGDIR=/usr/local/etc/ssp
				
		- Update the PATH environment variable by appending the following items
			Windows:
				- (A tool called RapidEE can make this less painful in windows environments):
				PATH=%JAVA_HOME%\bin;%MAVEN_HOME%\bin;%GROOVY_HOME%\bin
			Unix:
				PATH=$JAVA_HOME/bin:$MAVEN_HOME/bin:$GROOVY_HOME/bin 


* Install PostgreSQL 9.1 or newer (http://www.postgresql.org/download/) 
	- pgAdmin recommended, but not required.  You should be able to use any db client
	though this and the following step might not line up exactly.


* Setup a PostgreSQL database
	- Add the sspadmin and ssp roles
		- Launch the newly installed pgAdmin application.
		- In the Object browser, navigate to and right click on
			"Server Groups->Servers->PostgreSQL 9.1 (localhost:5432)". (The last 
			item may be different depending on the settings you made during 
			installation.)
		- In the pop-up context menu, click "Connect" (enter the admin password 
			you chose when you installed PostgreSQL if prompted)
		- Right click on "Login Roles" and click "New Login Role..."
			- In the Properties tab, enter a Role name of "sspadmin" (no quotes).
			- In the Definition tab, enter a Password, and write it down for use later.
		- Perform the previous steps again, but use "ssp" instead of "sspadmin" 
			and use a different password.
		- Check that the new "sspadmin" and "ssp" roles exist in the Login Roles
			section of the Object browser.
		- Back in the Object browser right-click on "Databases" and click "New Database...".
		- Enter a Name of "ssp", Owner of "sspadmin", and click Ok.

	
* Setup SpringSource Tool Suite:
	- Launch sts.exe from your SpringSource Tool Suite directory.
		Windows: C:\java\bin\sts-2.9.0.RELEASE\STS.exe
		Unix: /usr/local/springsource/sts/STS
	- Install required extensions:
		- Once the sts launches, from the Dashboard view click the Extensions 
			tab at the bottom of the Dashboard view. If it is not showing already, 
			the Dashboard may be accessed via Help->Dashboard) 
		- Install the Groovy Eclipse extension:
			- necessary for viewing/writing tests in src/groovy


* Checkout the project with git.
		- https://github.com/russlittle/SSP-Open-Source-Project
	- Import project into Eclipse


* Setup local configuration files
	- Symbolically link to, or copy (and manually watch for changes), the files
		in /src/main/config/external to the directory you specified for 
		SSP_TESTCONFIGDIR and SSP_CONFIGDIR.  The links/copies should be in a 
		directory outside of the source control tree, since your local versions 
		need modified appropriately for your environment and must not be 
		committed back to the repository.
	- Modify the files you copied into SSP_TESTCONFIGDIR and SSP_CONFIGDIR 
		to suit your environment.  Be sure to set the db passwords for sspadmin 
		and ssp users in the ssp-config.properties file
	- If you have set your config directory to something other than 
	/usr/local/etc/ssp and do not wish to set the SSP_CONFIGDIR environment 
	variable, then you can add that path to the Tomcat context.xml.
		Example Windows version:
			<Parameter name="SSP_CONFIGDIR" value="C:\\ssp" override="false" />
		OR
		Copy the ssp/src/main/webapp/META-INF/context.xml file to your
		Tomcat directory at
			[your Tomcat (Catalina) directory]/conf/[enginename]/[hostname]/
		Replace the items in brackets as appropriate for your environment.
		
* Setup CoffeeScript compilation tools (if updating legacy student-ui application)
	- Install node.js http://nodejs.org/#download
	- Download the closure compiler https://developers.google.com/closure/compiler/
	- Once installed, run:
		npm install -g coffee-script
	- After changes to any .coffee file
		- Manually run at the command line/prompt:
			cd scripts/coffeeScriptBuilds
			cake build
	
* Build & Deploy
	- SSP can be run in one of 3 modes - dev-standalone, standalone, and uPortal
		- dev-standalone
			- completely free of uPortal - useful for development work only.
		- standalone
			- as the only portlet in a uPortal instance
		- uPortal
			- as one of many portlets in a uPortal instance
	
	- To run ssp in dev-standalone mode:
<<<<<<< HEAD
		- set the spring.profiles.active environment variable: 
			Unix: export spring.profiles.active=dev-standalone
			Windows: SET spring.profiles.active=dev-standalone
			SpringSource Tool Suite: In the Run Configurations... -> Environment tab: (Variable) spring.profiles.active (Value) dev-standalone 
		- set the SSP_CONFIGDIR as an environment variable...  context.xml will not be sufficient.
	
=======
		- set the spring.profiles.active conf value in the config file : 
			spring.profiles.active=dev-standalone
		-set the SSP_CONFIGDIR as an environment variable...  context.xml will not be sufficient.
		
>>>>>>> 0b5322c1
		- Use sts to deploy the application to an embedded tomcat:
			- Confirm that in the Package Explorer (Window->Show View->Package Explorer)
				lists "Apache Tomcat v6.0" or similar in "Servers". If not, add it
				pointing to your Tomcat installation directory.
			- use the sts server pane to start / debug / stop the application
		OR
		- Deploy straight to an app server.
		
	- Building should be fairly straightforward, at the command line, run: 
		mvn package

* Additional, optional tasks:
	- SQL Server instead of PostgreSQL (not complete yet)
		- Follow the instructions located in the source code 
			/externalLibs/msSQL-JDBC_toMaven.sh script file.
			Open that script file in a text editor to read the instructions.
			
	- To view/edit some of the documentation in the source /doc directory, install
		the following applications:
		- ObjectAid: http://www.objectaid.com/installation
		- FreeMind
		
	- To run the FindBug reports locally before the build server runs them, install
		the FindBug plugin via the "Install New Software" tool in Eclipse:
		- FindBugs: http://findbugs.cs.umd.edu/eclipse/

	- Liquibase:
		- You can run liquibase from maven to advance and rollback database versions:
		mvn properties:read-project-properties liquibase:update
		mvn properties:read-project-properties liquibase:rollback -Dliquibase.rollbackCount=1
	
	<|MERGE_RESOLUTION|>--- conflicted
+++ resolved
@@ -176,19 +176,10 @@
 			- as one of many portlets in a uPortal instance
 	
 	- To run ssp in dev-standalone mode:
-<<<<<<< HEAD
-		- set the spring.profiles.active environment variable: 
-			Unix: export spring.profiles.active=dev-standalone
-			Windows: SET spring.profiles.active=dev-standalone
-			SpringSource Tool Suite: In the Run Configurations... -> Environment tab: (Variable) spring.profiles.active (Value) dev-standalone 
-		- set the SSP_CONFIGDIR as an environment variable...  context.xml will not be sufficient.
-	
-=======
 		- set the spring.profiles.active conf value in the config file : 
 			spring.profiles.active=dev-standalone
 		-set the SSP_CONFIGDIR as an environment variable...  context.xml will not be sufficient.
 		
->>>>>>> 0b5322c1
 		- Use sts to deploy the application to an embedded tomcat:
 			- Confirm that in the Package Explorer (Window->Show View->Package Explorer)
 				lists "Apache Tomcat v6.0" or similar in "Servers". If not, add it
