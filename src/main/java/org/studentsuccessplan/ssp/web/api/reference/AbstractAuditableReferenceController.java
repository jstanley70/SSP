--- conflicted
+++ resolved
@@ -91,19 +91,12 @@
 			final @RequestParam(required = false) String sortDirection)
 			throws Exception {
 
-<<<<<<< HEAD
-		return getFactory().asTOList(
-				getService().getAll(
-						SortingAndPaging.createForSingleSort(status, start,
-								limit, sort, sortDirection, "name")));
-=======
 		PagingWrapper<T> data = getService().getAll(
-				SortingAndPaging.createForSingleSort(status, start, limit,
-						sort, sortDirection, "name"));
+				SortingAndPaging.createForSingleSort(status, start,
+						limit, sort, sortDirection, "name"));
 
-		return new PagingTO<TO, T>(true, data.getResults(),
-				listFactory.toTOList(data.getRows()));
->>>>>>> 19ffdf0e
+		return new PagingTO<TO, T>(true, data.getResults(), getFactory()
+				.asTOList(data.getRows()));
 	}
 
 	@Override
