package org.studentsuccessplan.ssp.service.reference.impl;

import java.util.List;
import java.util.UUID;

import org.springframework.beans.factory.annotation.Autowired;
import org.springframework.stereotype.Service;
import org.springframework.transaction.annotation.Transactional;
import org.studentsuccessplan.ssp.dao.reference.ChallengeDao;
import org.studentsuccessplan.ssp.dao.reference.ConfidentialityLevelDao;
import org.studentsuccessplan.ssp.model.ObjectStatus;
import org.studentsuccessplan.ssp.model.reference.Challenge;
import org.studentsuccessplan.ssp.service.ObjectNotFoundException;
import org.studentsuccessplan.ssp.service.SecurityService;
import org.studentsuccessplan.ssp.service.reference.ChallengeReferralService;
import org.studentsuccessplan.ssp.service.reference.ChallengeService;
import org.studentsuccessplan.ssp.util.sort.PagingWrapper;
import org.studentsuccessplan.ssp.util.sort.SortingAndPaging;

import com.google.common.collect.Lists;

@Service
@Transactional
public class ChallengeServiceImpl implements ChallengeService {

	@Autowired
	private transient ChallengeDao dao;

	@Autowired
	private transient ConfidentialityLevelDao confidentialityLevelDao;

	@Autowired
	private transient ChallengeReferralService challengeReferralService;

	@Autowired
	private transient SecurityService securityService;

	@Override
<<<<<<< HEAD
	public List<Challenge> getAll(final SortingAndPaging sAndP) {
=======
	public PagingWrapper<Challenge> getAll(SortingAndPaging sAndP) {
>>>>>>> 19ffdf0e
		return dao.getAll(sAndP);
	}

	@Override
	public Challenge get(final UUID id) throws ObjectNotFoundException {
		final Challenge obj = dao.get(id);
		if (null == obj) {
			throw new ObjectNotFoundException(id, "Challenge");
		}

		return obj;
	}

	@Override
	public Challenge create(final Challenge obj) {
		return dao.save(obj);
	}

	@Override
	public Challenge save(final Challenge obj) throws ObjectNotFoundException {
		final Challenge current = get(obj.getId());

		if (obj.getDefaultConfidentialityLevel() == null) {
			obj.setDefaultConfidentialityLevel(null);
		} else {
			obj.setDefaultConfidentialityLevel(confidentialityLevelDao.load(obj
					.getDefaultConfidentialityLevel().getId()));
		}

		current.overwrite(obj);

		return dao.save(current);
	}

	@Override
	public void delete(final UUID id) throws ObjectNotFoundException {
		final Challenge current = get(id);

		if (null != current) {
			current.setObjectStatus(ObjectStatus.DELETED);
			save(current);
		}
	}

	@Override
	public List<Challenge> challengeSearch(final String query) {
		final List<Challenge> challenges = dao.searchByQuery(query);
		final List<Challenge> results = Lists.newArrayList();

		for (Challenge challenge : challenges) {
			long count = challengeReferralService
					.countByChallengeIdNotOnActiveTaskList(challenge,
							securityService.currentUser().getPerson(),
							securityService.getSessionId());
			if (count > 0) {
				results.add(challenge);
			}
		}

		return results;
	}

	protected void setDao(final ChallengeDao dao) {
		this.dao = dao;
	}
}<|MERGE_RESOLUTION|>--- conflicted
+++ resolved
@@ -36,11 +36,7 @@
 	private transient SecurityService securityService;
 
 	@Override
-<<<<<<< HEAD
-	public List<Challenge> getAll(final SortingAndPaging sAndP) {
-=======
 	public PagingWrapper<Challenge> getAll(SortingAndPaging sAndP) {
->>>>>>> 19ffdf0e
 		return dao.getAll(sAndP);
 	}
 
