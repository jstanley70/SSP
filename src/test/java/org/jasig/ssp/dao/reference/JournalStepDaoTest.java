--- conflicted
+++ resolved
@@ -83,10 +83,7 @@
 
 	@Test
 	public void testGetAllForJournalTrack() {
-<<<<<<< HEAD
 		// arrange, act
-=======
->>>>>>> 007e3147
 		final PagingWrapper<JournalStep> all = dao.getAllForJournalTrack(
 				UUID.randomUUID(), new SortingAndPaging(ObjectStatus.ACTIVE));
 
@@ -99,19 +96,8 @@
 	public void testNull() throws ObjectNotFoundException {
 		final UUID id = UUID.randomUUID();
 		final JournalStep journalStep = dao.get(id);
-<<<<<<< HEAD
 
 		assertNull("JournalStep should not have been null.", journalStep);
-=======
-
-		assertNull(journalStep);
-	}
-
-	private void assertList(final Collection<JournalStep> objects) {
-		for (final JournalStep object : objects) {
-			assertNotNull(object.getId());
-		}
->>>>>>> 007e3147
 	}
 
 	@Test
