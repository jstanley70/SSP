--- conflicted
+++ resolved
@@ -5,15 +5,10 @@
 import edu.sinclair.ssp.model.reference.Challenge;
 import edu.sinclair.ssp.transferobject.TransferObject;
 
-<<<<<<< HEAD
-public class ChallengeTO extends AbstractReferenceTO implements
-TransferObject<Challenge> {
+public class ChallengeTO extends AbstractReferenceTO<Challenge> implements
+		TransferObject<Challenge> {
 
 	private long referralCount;
-=======
-public class ChallengeTO extends AbstractReferenceTO<Challenge> implements
-		TransferObject<Challenge> {
->>>>>>> 0c8a21c3
 
 	public ChallengeTO() {
 		super();
@@ -35,13 +30,6 @@
 		super(model);
 	}
 
-	@Override
-	public Challenge asModel() {
-		return pushAttributesToModel(new Challenge());
-	}
-<<<<<<< HEAD
-
-
 	public long getReferralCount() {
 		return referralCount;
 	}
@@ -49,6 +37,9 @@
 	public void setReferralCount(long referralCount) {
 		this.referralCount = referralCount;
 	}
-=======
->>>>>>> 0c8a21c3
+
+	@Override
+	public Challenge asModel() {
+		return pushAttributesToModel(new Challenge());
+	}
 }