--- conflicted
+++ resolved
@@ -16,13 +16,6 @@
 import org.springframework.stereotype.Service;
 import org.springframework.transaction.annotation.Transactional;
 
-<<<<<<< HEAD
-=======
-/**
- * @author codynet
- * 
- */
->>>>>>> 9acdea92
 @Service
 @Transactional
 public class PersonServiceImpl implements PersonService {
@@ -126,9 +119,8 @@
 	 * Used for Specific Report "Address Labels"
 	 */
 	@Override
-<<<<<<< HEAD
 	public List<Person> peopleFromCriteria(
-			AddressLabelSearchTO addressLabelSearchTO,
+			final AddressLabelSearchTO addressLabelSearchTO,
 			final SortingAndPaging sAndP) throws ObjectNotFoundException {
 
 		// TODO: use a TO here
@@ -138,43 +130,10 @@
 
 	@Override
 	public List<Person> peopleFromSpecialServiceGroups(
-			List<String> specialServiceGroupIDs,
-			SortingAndPaging sAndP) throws ObjectNotFoundException {
+			final List<String> specialServiceGroupIDs,
+			final SortingAndPaging sAndP) throws ObjectNotFoundException {
 		// TODO: use a TO here
 		return dao.getPeopleBySpecialServices(specialServiceGroupIDs,
 				sAndP);
 	}
-
-=======
-	public List<Person> peopleFromCriteria(final Date intakeDatefrom,
-			final Date intakeDateTo,
-			final String homeDepartment,
-			final String coachId,
-			final String programStatus,
-			final String specialServiceGroupId,
-			final String referralSourcesId,
-			final String anticipatedStartTerm,
-			final Integer anticipatedStartYear,
-			final String studentTypeId,
-			final Date registrationTerm,
-			final Date registrationYear,
-			final SortingAndPaging sAndP) throws ObjectNotFoundException {
-
-		// TODO: use a TO here
-		return dao.getPeopleByCriteria(
-				intakeDatefrom,
-				intakeDateTo,
-				homeDepartment,
-				coachId,
-				programStatus,
-				specialServiceGroupId,
-				referralSourcesId,
-				anticipatedStartTerm,
-				anticipatedStartYear,
-				studentTypeId,
-				registrationTerm,
-				registrationYear,
-				sAndP);
-	}
->>>>>>> 9acdea92
 }