--- conflicted
+++ resolved
@@ -40,12 +40,8 @@
 		were placed. You may need to alter the "C:\java\projects\ssp" part, but
 		the "src\test\resources\" is relative to the root of the project.
 		Make sure to include the trailing directory separator!
-<<<<<<< HEAD
-	- Append the following to your system PATH environment variable:
-=======
 	- Add the following elements to your system PATH environment variable:
 		- %JAVA_HOME%\bin (you may want to add this one at or near the beginning, in case there is another copy of Java already installed on your system)
->>>>>>> 25c4fb2e
 		- %MAVEN_HOME%\bin
 		- %GROOVY_HOME%\bin
 9. Setup your editing and testing environment in SpringSource Tool Suite:
