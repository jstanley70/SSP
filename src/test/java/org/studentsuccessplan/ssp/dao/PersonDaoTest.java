--- conflicted
+++ resolved
@@ -7,6 +7,7 @@
 import static org.junit.Assert.assertTrue;
 
 import java.util.Collection;
+import java.util.List;
 import java.util.UUID;
 
 import org.junit.Before;
@@ -133,7 +134,6 @@
 				.getId());
 	}
 
-<<<<<<< HEAD
 	@Test
 	public void getPeopleInList() {
 		List<UUID> personIds = Lists.newArrayList();
@@ -144,10 +144,7 @@
 				ObjectStatus.ACTIVE)));
 	}
 
-	private void assertList(List<Person> objects) {
-=======
 	private void assertList(Collection<Person> objects) {
->>>>>>> 19ffdf0e
 		for (Person object : objects) {
 			assertNotNull(object.getId());
 		}
