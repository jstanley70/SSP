package org.jasig.ssp.web.api; // NOPMD

import static org.junit.Assert.assertEquals;
import static org.junit.Assert.assertNotNull;
import static org.junit.Assert.assertNull;
import static org.junit.Assert.assertTrue;
import static org.junit.Assert.fail;

import java.util.Collection;
import java.util.Date;
import java.util.UUID;

import org.hibernate.SessionFactory;
import org.jasig.ssp.model.ObjectStatus;
import org.jasig.ssp.model.Person;
import org.jasig.ssp.service.ObjectNotFoundException;
import org.jasig.ssp.service.PersonProgramStatusService;
import org.jasig.ssp.service.PersonService;
import org.jasig.ssp.service.impl.SecurityServiceInTestEnvironment;
import org.jasig.ssp.service.reference.ProgramStatusChangeReasonService;
import org.jasig.ssp.transferobject.PersonProgramStatusTO;
import org.jasig.ssp.transferobject.ServiceResponse;
import org.jasig.ssp.web.api.validation.ValidationException;
import org.junit.Before;
import org.junit.Test;
import org.junit.runner.RunWith;
import org.slf4j.Logger;
import org.springframework.beans.factory.annotation.Autowired;
import org.springframework.test.context.ContextConfiguration;
import org.springframework.test.context.junit4.SpringJUnit4ClassRunner;
import org.springframework.test.context.transaction.TransactionConfiguration;
import org.springframework.transaction.annotation.Transactional;

/**
 * {@link PersonProgramStatusController} tests
 * 
 * @author jon.adams
 */
@RunWith(SpringJUnit4ClassRunner.class)
@ContextConfiguration("../ControllerIntegrationTests-context.xml")
@TransactionConfiguration()
@Transactional
public class PersonProgramStatusControllerIntegrationTest { // NOPMD by
															// jon.adams

	@Autowired
	private transient PersonProgramStatusController controller;

	@Autowired
	protected transient SessionFactory sessionFactory;

	@Autowired
	protected transient PersonProgramStatusService personProgramStatusService;

	@Autowired
	protected transient ProgramStatusChangeReasonService programStatusChangeReasonService;

	@Autowired
	protected transient PersonService personService;

	private static final UUID PERSON_ID = UUID
			.fromString("1010e4a0-1001-0110-1011-4ffc02fe81ff");

	private static final UUID PROGRAM_STATUS_ID = UUID
			.fromString("b2d12527-5056-a51a-8054-113116baab88");

	private static final UUID PROGRAM_STATUS_CHANGE_REASON_ID = UUID
			.fromString("b2d127d7-5056-a51a-802d-3717c4316d29");

	@Autowired
	private transient SecurityServiceInTestEnvironment securityService;

	/**
	 * Setup the security service with the administrator user.
	 */
	@Before
	public void setUp() {
		securityService.setCurrent(new Person(Person.SYSTEM_ADMINISTRATOR_ID),
				"ROLE_PERSON_PROGRAM_STATUS_READ",
				"ROLE_PERSON_PROGRAM_STATUS_WRITE",
				"ROLE_PERSON_PROGRAM_STATUS_DELETE");
	}

	/**
	 * Test that the {@link PersonProgramStatusController#get(UUID, UUID)}
	 * action returns the correct validation errors when an invalid ID is sent.
	 * 
	 * @throws ValidationException
	 *             If validation error occurred.
	 * @throws ObjectNotFoundException
	 *             If object could not be found.
	 */
	@Test(expected = ObjectNotFoundException.class)
	public void testControllerGetOfInvalidId() throws ObjectNotFoundException,
			ValidationException {
		assertNotNull(
				"Controller under test was not initialized by the container correctly.",
				controller);

		final PersonProgramStatusTO obj = controller.get(PERSON_ID,
				UUID.randomUUID());

		assertNull(
				"Returned PersonProgramStatusTO from the controller should have been null.",
				obj);
	}

	/**
	 * Test the
	 * {@link PersonProgramStatusController#getAll(UUID, ObjectStatus, Integer, Integer, String, String)}
	 * action.
	 * 
	 * @throws ObjectNotFoundException
	 *             If object could not be found.
	 */
	@Test
	public void testControllerAll() throws ObjectNotFoundException {
		final Collection<PersonProgramStatusTO> list = controller.getAll(
				PERSON_ID, ObjectStatus.ACTIVE, null, null, null, null)
				.getRows();

		assertNotNull("List should not have been null.", list);
	}

	/**
	 * Test the
	 * {@link PersonProgramStatusController#create(UUID, PersonProgramStatusTO)}
	 * and {@link PersonProgramStatusController#delete(UUID, UUID)} actions.
	 * 
	 * @throws ValidationException
	 *             If validation error occurred.
	 * @throws ObjectNotFoundException
	 *             If object could not be found.
	 */
	@Test(expected = ObjectNotFoundException.class)
	public void testControllerDelete() throws ValidationException,
			ObjectNotFoundException {
		final Date now = new Date();

		final PersonProgramStatusTO obj = createProgramStatus();
		final PersonProgramStatusTO saved = controller.create(PERSON_ID,
				obj);
		assertNotNull("Saved instance should not have been null.", saved);

		final UUID savedId = saved.getId();
		assertNotNull(
				"Saved instance identifier should not have been null.",
				savedId);

		assertEquals("Saved instance values did not match.", now,
				saved.getEffectiveDate());
		assertEquals("Saved instance sets did not match.",
				PROGRAM_STATUS_CHANGE_REASON_ID,
				saved.getProgramStatusChangeReasonId());

		final ServiceResponse response = controller.delete(savedId,
				PERSON_ID);

		assertNotNull("Deletion response should not have been null.",
				response);
		assertTrue("Deletion response did not return success.",
				response.isSuccess());

		final PersonProgramStatusTO afterDeletion = controller.get(savedId,
				PERSON_ID);
		// ObjectNotFoundException expected at this point
		assertNull(
				"Instance should not be able to get loaded after it has been deleted.",
				afterDeletion);
	}

	/**
	 * Test that the
	 * {@link PersonProgramStatusController#create(UUID, PersonProgramStatusTO)}
	 * action auto-expires old instances correctly.
	 * 
	 * @throws ValidationException
	 *             If validation error occurred.
	 * @throws ObjectNotFoundException
	 *             If object could not be found.
	 */
	@Test
	public void testControllerCreateWithAutoExpiration()
			throws ValidationException,
			ObjectNotFoundException {
		final Date now = new Date();

		final PersonProgramStatusTO obj = createProgramStatus();
		final PersonProgramStatusTO saved = controller.create(PERSON_ID,
				obj);

		final UUID savedId = saved.getId();

<<<<<<< HEAD
		assertEquals("Saved effective date does not match.", now,
				saved.getEffectiveDate());
		assertEquals("Saved instance sets does not match.",
=======
		assertEquals("Saved instance values did not match.", now.getTime(),
				saved.getEffectiveDate().getTime());
		assertEquals("Saved instance sets did not match.",
>>>>>>> b1eff05b
				PROGRAM_STATUS_CHANGE_REASON_ID,
				saved.getProgramStatusChangeReasonId());

		final PersonProgramStatusTO obj2 = createProgramStatus();

		final PersonProgramStatusTO saved2 = controller.create(PERSON_ID,
				obj2);
		assertNotNull("Saved instance should not have been null.", saved2);

		final PersonProgramStatusTO autoExpired = controller.get(savedId,
				PERSON_ID);
		assertNotNull(
				"Saved instance identifier should not have been null.",
				autoExpired);

		assertNotNull(
				"Original instance should have been auto-expired when new one added.",
				autoExpired.getExpirationDate());
		assertNotNull(
				"Original instance should have had an effective date.",
				autoExpired.getEffectiveDate());
	}

	/**
	 * Test that the
	 * {@link PersonProgramStatusController#create(UUID, PersonProgramStatusTO)}
	 * action prohibits duplicates correctly.
	 * 
	 * @throws ValidationException
	 *             If validation error occurred.
	 * @throws ObjectNotFoundException
	 *             If object could not be found.
	 */
	@Test(expected = ValidationException.class)
	public void testControllerCreateDuplicateProhibition()
			throws ValidationException, ObjectNotFoundException {
		final Date now = new Date();

		final PersonProgramStatusTO obj = createProgramStatus();
		final PersonProgramStatusTO saved = controller.create(PERSON_ID,
				obj);

		final UUID savedId = saved.getId();

		assertEquals("Saved instance values did not match.", now,
				saved.getEffectiveDate());
		assertEquals("Saved instance sets did not match.",
				PROGRAM_STATUS_CHANGE_REASON_ID,
				saved.getProgramStatusChangeReasonId());

		final PersonProgramStatusTO obj2 = createProgramStatus();

		final PersonProgramStatusTO saved2 = controller.create(PERSON_ID,
				obj2);
		assertNotNull("Saved instance should not have been null.", saved2);

		final PersonProgramStatusTO autoExpired = controller.get(savedId,
				PERSON_ID);
		assertNotNull(
				"Saved instance identifier should not have been null.",
				autoExpired);

		assertNotNull(
				"Original instance should have been auto-expired when new one added.",
				autoExpired.getExpirationDate());

		saved2.setExpirationDate(null);
		controller.save(saved2.getId(), PERSON_ID, saved2);
	}

	@Test(expected = ValidationException.class)
	public void testControllerCreateWithInvalidDataGetId()
			throws ValidationException, ObjectNotFoundException {
		final PersonProgramStatusTO obj = new PersonProgramStatusTO();
		obj.setId(UUID.randomUUID());
		obj.setEffectiveDate(null);
		controller.create(UUID.randomUUID(), obj);
		fail("Create with invalid Person UUID should have thrown exception.");
	}

	public static PersonProgramStatusTO createProgramStatus() {
		final PersonProgramStatusTO obj = new PersonProgramStatusTO();
		obj.setPersonId(PERSON_ID);
		obj.setObjectStatus(ObjectStatus.ACTIVE);
		obj.setEffectiveDate(new Date());
		obj.setProgramStatusId(PROGRAM_STATUS_ID);
		obj.setProgramStatusChangeReasonId(PROGRAM_STATUS_CHANGE_REASON_ID);
		return obj;
	}

	@Test
	public void testLogger() {
		final Logger logger = controller.getLogger();
		logger.info("Test");
		assertNotNull("logger should not have been null.", logger);
		assertEquals("Logger name was not specific to the class.",
				"org.jasig.ssp.web.api.PersonProgramStatusController",
				logger.getName());
	}
}<|MERGE_RESOLUTION|>--- conflicted
+++ resolved
@@ -40,8 +40,7 @@
 @ContextConfiguration("../ControllerIntegrationTests-context.xml")
 @TransactionConfiguration()
 @Transactional
-public class PersonProgramStatusControllerIntegrationTest { // NOPMD by
-															// jon.adams
+public class PersonProgramStatusControllerIntegrationTest { // NOPMD by jon
 
 	@Autowired
 	private transient PersonProgramStatusController controller;
@@ -191,15 +190,9 @@
 
 		final UUID savedId = saved.getId();
 
-<<<<<<< HEAD
 		assertEquals("Saved effective date does not match.", now,
 				saved.getEffectiveDate());
 		assertEquals("Saved instance sets does not match.",
-=======
-		assertEquals("Saved instance values did not match.", now.getTime(),
-				saved.getEffectiveDate().getTime());
-		assertEquals("Saved instance sets did not match.",
->>>>>>> b1eff05b
 				PROGRAM_STATUS_CHANGE_REASON_ID,
 				saved.getProgramStatusChangeReasonId());
 
