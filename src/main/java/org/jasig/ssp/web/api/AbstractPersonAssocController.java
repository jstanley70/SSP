--- conflicted
+++ resolved
@@ -7,14 +7,9 @@
 import org.jasig.ssp.factory.TOFactory;
 import org.jasig.ssp.model.ObjectStatus;
 import org.jasig.ssp.model.Person;
-<<<<<<< HEAD
 import org.jasig.ssp.model.PersonAssocAuditable;
 import org.jasig.ssp.service.AuditablePersonAssocService;
 import org.jasig.ssp.service.ObjectNotFoundException;
-=======
-import org.jasig.ssp.service.ObjectNotFoundException;
-import org.jasig.ssp.service.PersonAssocService;
->>>>>>> 75f749e5
 import org.jasig.ssp.service.PersonService;
 import org.jasig.ssp.transferobject.AbstractAuditableTO;
 import org.jasig.ssp.transferobject.PagingTO;
@@ -121,12 +116,7 @@
 			final @RequestParam(required = false) Integer limit,
 			final @RequestParam(required = false) String sort,
 			final @RequestParam(required = false) String sortDirection)
-<<<<<<< HEAD
 			throws ObjectNotFoundException {
-=======
-			throws ObjectNotFoundException
-	{
->>>>>>> 75f749e5
 
 		final Person person = personService.get(personId);
 		final PagingWrapper<T> data = getService().getAllForPerson(person,
@@ -141,38 +131,15 @@
 	@RequestMapping(value = "/{id}", method = RequestMethod.GET)
 	public @ResponseBody
 	TO get(final @PathVariable UUID id,
-<<<<<<< HEAD
-			@PathVariable final UUID personId) throws ObjectNotFoundException {
-=======
 			@PathVariable final UUID personId) throws ObjectNotFoundException,
 			ValidationException
 	{
->>>>>>> 75f749e5
 		final T model = getService().get(id);
 		if (model == null) {
 			return null;
 		}
 
-<<<<<<< HEAD
 		return instantiateTO(model);
-=======
-		TO out = null; // NOPMD by jon.adams
-		try {
-			out = this.transferObjectClass.newInstance(); // NOPMD by jon.adams
-		} catch (final InstantiationException e) {
-			LOGGER.error("Could not instantiate new instance of "
-					+ this.transferObjectClass.getName(), e);
-			throw new ValidationException("Unexpected error.", e); // NOPMD
-		} catch (final IllegalAccessException e) {
-			LOGGER.error(
-					"Illegal access instantiating new instance of "
-							+ this.transferObjectClass.getName(), e);
-			throw new ValidationException("Unexpected error.", e);
-		}
-
-		out.from(model);
-		return out;
->>>>>>> 75f749e5
 	}
 
 	@PreAuthorize("hasRole('ROLE_USER')")
@@ -203,46 +170,29 @@
 
 			final T createdModel = getService().create(model);
 			if (null != createdModel) {
-<<<<<<< HEAD
 				return instantiateTO(createdModel);
-=======
-				TO out = null; // NOPMD by jon.adams
-				try {
-					out = this.transferObjectClass.newInstance(); // NOPMD
-				} catch (final InstantiationException e) {
-					LOGGER.error("Could not instantiate new instance of "
-							+ this.transferObjectClass.getName(), e);
-					throw new ValidationException("Unexpected error.", e);
-				} catch (final IllegalAccessException e) {
-					LOGGER.error(
-							"Illegal access instantiating new instance of "
-									+ this.transferObjectClass.getName(), e);
-					throw new ValidationException("Unexpected error.", e);
-				}
-
-				out.from(createdModel);
-				return out;
->>>>>>> 75f749e5
 			}
 		}
 
 		return null;
 	}
 
-	private TO instantiateTO(final T model) {
+	private TO instantiateTO(final T model) throws ValidationException {
 		TO out;
 		try {
 			out = this.transferObjectClass.newInstance();
 			out.from(model);
 			return out;
 		} catch (InstantiationException e) {
-			LOGGER.error("Unable to instantiate this class", e);
+			LOGGER.error("Could not instantiate new instance of "
+					+ this.transferObjectClass.getName(), e);
+			throw new ValidationException("Unexpected error.", e);
 		} catch (IllegalAccessException e) {
 			LOGGER.error(
-					"Unable to instantiate this class because the Constructor is not visible",
-					e);
-		}
-		return null;
+					"Illegal access instantiating new instance of "
+							+ this.transferObjectClass.getName(), e);
+			throw new ValidationException("Unexpected error.", e);
+		}
 	}
 
 	@PreAuthorize("hasRole('ROLE_USER')")
@@ -250,14 +200,8 @@
 	public @ResponseBody
 	TO save(@PathVariable final UUID id,
 			@PathVariable final UUID personId,
-<<<<<<< HEAD
 			@Valid @RequestBody final TO obj)
 			throws ObjectNotFoundException, ValidationException {
-=======
-			@Valid @RequestBody final TO obj) throws ObjectNotFoundException,
-			ValidationException
-	{
->>>>>>> 75f749e5
 		if (id == null) {
 			throw new ValidationException(
 					"You submitted without an id to the save method.  Did you mean to create?");
@@ -268,26 +212,7 @@
 
 		final T savedT = getService().save(model);
 		if (null != savedT) {
-<<<<<<< HEAD
 			return instantiateTO(savedT);
-=======
-			TO out = null; // NOPMD by jon.adams
-			try {
-				out = this.transferObjectClass.newInstance(); // NOPMD
-			} catch (final InstantiationException e) {
-				LOGGER.error("Could not instantiate new instance of "
-						+ this.transferObjectClass.getName(), e);
-				throw new ValidationException("Unexpected error.", e);
-			} catch (final IllegalAccessException e) {
-				LOGGER.error(
-						"Illegal access instantiating new instance of "
-								+ this.transferObjectClass.getName(), e);
-				throw new ValidationException("Unexpected error.", e);
-			}
-
-			out.from(savedT);
-			return out;
->>>>>>> 75f749e5
 		}
 
 		return null;
