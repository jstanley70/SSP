--- conflicted
+++ resolved
@@ -52,15 +52,9 @@
 		replay(dao);
 		replay(securityService);
 
-<<<<<<< HEAD
-		final List<SelfHelpGuide> all = service.getAll(new SortingAndPaging(
-				ObjectStatus.ACTIVE));
+		final Collection<SelfHelpGuide> all = service.getAll(
+				new SortingAndPaging(ObjectStatus.ACTIVE)).getRows();
 		assertFalse(all.isEmpty());
-=======
-		Collection<SelfHelpGuide> all = service.getAll(
-				new SortingAndPaging(ObjectStatus.ACTIVE)).getRows();
-		assertTrue(all.size() > 0);
->>>>>>> 19ffdf0e
 		verify(dao);
 		verify(securityService);
 	}
@@ -71,25 +65,15 @@
 		daoAll.add(new SelfHelpGuide());
 
 		expect(securityService.isAuthenticated()).andReturn(true);
-<<<<<<< HEAD
-		expect(dao.getAll(isA(SortingAndPaging.class))).andReturn(daoAll);
-=======
 		expect(dao.getAll(isA(SortingAndPaging.class))).andReturn(
 				new PagingWrapper<SelfHelpGuide>(daoAll));
->>>>>>> 19ffdf0e
 
 		replay(dao);
 		replay(securityService);
 
-<<<<<<< HEAD
-		final List<SelfHelpGuide> all = service.getAll(new SortingAndPaging(
-				ObjectStatus.ACTIVE));
+		final Collection<SelfHelpGuide> all = service.getAll(
+				new SortingAndPaging(ObjectStatus.ACTIVE)).getRows();
 		assertFalse(all.isEmpty());
-=======
-		Collection<SelfHelpGuide> all = service.getAll(
-				new SortingAndPaging(ObjectStatus.ACTIVE)).getRows();
-		assertTrue(all.size() > 0);
->>>>>>> 19ffdf0e
 		verify(dao);
 		verify(securityService);
 	}
