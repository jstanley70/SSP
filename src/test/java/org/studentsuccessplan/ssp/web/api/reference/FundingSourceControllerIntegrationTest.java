package org.studentsuccessplan.ssp.web.api.reference;

import static org.junit.Assert.assertEquals;
import static org.junit.Assert.assertFalse;
import static org.junit.Assert.assertNotNull;
import static org.junit.Assert.assertNull;
import static org.junit.Assert.assertTrue;

import java.util.Collection;
import java.util.UUID;

import org.junit.Before;
import org.junit.Test;
import org.junit.runner.RunWith;
import org.springframework.beans.factory.annotation.Autowired;
import org.springframework.test.context.ContextConfiguration;
import org.springframework.test.context.junit4.SpringJUnit4ClassRunner;
import org.springframework.test.context.transaction.TransactionConfiguration;
import org.springframework.transaction.annotation.Transactional;
import org.studentsuccessplan.ssp.model.ObjectStatus;
import org.studentsuccessplan.ssp.model.Person;
import org.studentsuccessplan.ssp.service.ObjectNotFoundException;
import org.studentsuccessplan.ssp.service.impl.SecurityServiceInTestEnvironment;
import org.studentsuccessplan.ssp.transferobject.reference.FundingSourceTO;
import org.studentsuccessplan.ssp.web.api.validation.ValidationException;

/**
 * FundingSource controller tests
 * 
 * @author daniel.bower
 */
@RunWith(SpringJUnit4ClassRunner.class)
@ContextConfiguration("../../ControllerIntegrationTests-context.xml")
@TransactionConfiguration
@Transactional
public class FundingSourceControllerIntegrationTest {

	private static final UUID FUNDINGSOURCE_ID = UUID
			.fromString("a6521a04-b531-4c25-b6a6-609f3a509f85");

	private static final String FUNDINGSOURCE_NAME = "Test Funding Source";

	@Autowired
	private transient FundingSourceController controller;

	@Autowired
	private transient SecurityServiceInTestEnvironment securityService;

	/**
	 * Setup the security service with the admin user for use by
	 * {@link #testControllerCreateAndDelete()} that checks that the Auditable
	 * auto-fill properties are correctly filled.
	 */
	@Before
	public void setUp() {
		securityService.setCurrent(new Person(Person.SYSTEM_ADMINISTRATOR_ID));
	}

	/**
	 * Test the {@link FundingSourceController#get(UUID)} action.
	 * 
	 * @throws Exception
	 *             Thrown if the controller throws any exceptions.
	 */
	@Test
	public void testControllerGet() throws Exception {
		assertNotNull(
				"Controller under test was not initialized by the container correctly.",
				controller);

		final FundingSourceTO obj = controller.get(FUNDINGSOURCE_ID);

		assertNotNull(
				"Returned FundingSourceTO from the controller should not have been null.",
				obj);

		assertEquals("Returned FundingSource.Name did not match.",
				FUNDINGSOURCE_NAME, obj.getName());
	}

	/**
	 * Test that the {@link FundingSourceController#get(UUID)} action returns
	 * the correct validation errors when an invalid ID is sent.
	 * 
	 * @throws Exception
	 *             Thrown if the controller throws any exceptions.
	 */
	@Test(expected = ObjectNotFoundException.class)
	public void testControllerGetOfInvalidId() throws Exception {
		assertNotNull(
				"Controller under test was not initialized by the container correctly.",
				controller);

		final FundingSourceTO obj = controller.get(UUID.randomUUID());

		assertNull(
				"Returned FundingSourceTO from the controller should have been null.",
				obj);
	}

	/**
	 * Test the {@link FundingSourceController#create(FundingSourceTO)} and
	 * {@link FundingSourceController#delete(UUID)} actions.
	 * 
	 * @throws Exception
	 *             Thrown if the controller throws any exceptions.
	 */
	@Test
	public void testControllerCreateAndDelete() throws Exception {
		assertNotNull(
				"Controller under test was not initialized by the container correctly.",
				controller);

		final String testString1 = "testString1";
		final String testString2 = "testString1";

		// Check validation of 'no ID for create()'
		FundingSourceTO obj = new FundingSourceTO(UUID.randomUUID(),
				testString1, testString2);
		try {
			obj = controller.create(obj);
			assertTrue(
					"Calling create with an object with an ID should have thrown a validation excpetion.",
					false);
		} catch (ValidationException exc) {
			/* expected */
		}

		// Now create a valid FundingSource
		obj = new FundingSourceTO(null, testString1, testString2);
		obj = controller.create(obj);

		assertNotNull(
				"Returned FundingSourceTO from the controller should not have been null.",
				obj);
		assertNotNull(
				"Returned FundingSourceTO.ID from the controller should not have been null.",
				obj.getId());
		assertEquals(
				"Returned FundingSourceTO.Name from the controller did not match.",
				testString1, obj.getName());
		assertEquals(
				"Returned FundingSourceTO.CreatedBy was not correctly auto-filled for the current user (the administrator in this test suite).",
				Person.SYSTEM_ADMINISTRATOR_ID, obj.getCreatedById());

		assertTrue("Delete action did not return success.",
				controller.delete(obj.getId()).isSuccess());
	}

	/**
	 * Test the
	 * {@link FundingSourceController#getAll(ObjectStatus, Integer, Integer, String, String)}
	 * action.
	 * 
	 * @throws Exception
	 *             Thrown if the controller throws any exceptions.
	 */
	@Test
	public void testControllerAll() throws Exception {
<<<<<<< HEAD
		final List<FundingSourceTO> list = controller.getAll(
				ObjectStatus.ACTIVE,
				null, null, null, null);
=======
		Collection<FundingSourceTO> list = controller.getAll(
				ObjectStatus.ACTIVE, null, null, null, null).getRows();
>>>>>>> 19ffdf0e

		assertNotNull("List should not have been null.", list);
		assertFalse("List action should have returned some objects.",
				list.isEmpty());
	}
}<|MERGE_RESOLUTION|>--- conflicted
+++ resolved
@@ -157,14 +157,8 @@
 	 */
 	@Test
 	public void testControllerAll() throws Exception {
-<<<<<<< HEAD
-		final List<FundingSourceTO> list = controller.getAll(
-				ObjectStatus.ACTIVE,
-				null, null, null, null);
-=======
-		Collection<FundingSourceTO> list = controller.getAll(
+		final Collection<FundingSourceTO> list = controller.getAll(
 				ObjectStatus.ACTIVE, null, null, null, null).getRows();
->>>>>>> 19ffdf0e
 
 		assertNotNull("List should not have been null.", list);
 		assertFalse("List action should have returned some objects.",
