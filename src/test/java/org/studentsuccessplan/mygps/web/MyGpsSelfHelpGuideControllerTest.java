--- conflicted
+++ resolved
@@ -60,15 +60,10 @@
 	public void getAll() {
 		List<SelfHelpGuide> guides = Lists.newArrayList();
 		guides.add(new SelfHelpGuide());
-<<<<<<< HEAD
+
 		List<SelfHelpGuideTO> guideTOs = Lists.newArrayList();
-		expect(
-				selfHelpGuideService.getAll(isA(SortingAndPaging.class)))
-				.andReturn(guides);
-=======
 		expect(selfHelpGuideService.getAll(isA(SortingAndPaging.class)))
 				.andReturn(new PagingWrapper<SelfHelpGuide>(guides));
->>>>>>> 19ffdf0e
 
 		expect(selfHelpGuideTOFactory.asTOList(guides)).andReturn(guideTOs);
 
@@ -89,7 +84,6 @@
 		} catch (Exception e) {
 			LOGGER.error("controller error", e);
 		}
-
 	}
 
 	@Test
