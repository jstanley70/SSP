--- conflicted
+++ resolved
@@ -111,12 +111,8 @@
 		return person;
 	}
 
-<<<<<<< HEAD
+	@Override
 	public void setPerson(@NotNull final Person person) {
-=======
-	@Override
-	public void setPerson(final Person person) {
->>>>>>> 0b5322c1
 		this.person = person;
 	}
 
