--- conflicted
+++ resolved
@@ -1171,7 +1171,6 @@
 		</modifySql>
 	</changeSet>
 
-<<<<<<< HEAD
 	<changeSet id="Add Journal Entry table" author="daniel.bower">
 		<createTable tableName="journal_entry">
 			<column name="id" type="uuid">
@@ -1255,37 +1254,11 @@
 			<column name="modified_by" type="uuid">
 				<constraints nullable="false"
 					foreignKeyName="journal_entry_journal_step_detail_modified_by_person_id" 
-=======
-	<changeSet author='jon.adams' id='Add campus table'>
-		<createTable tableName="campus">
-			<column name="id" type="uuid">
-				<constraints primaryKey="true" nullable="false" />
-			</column>
-			<column name="name" type="character varying(80)">
-				<constraints nullable="false" />
-			</column>
-			<column name="description" type="text">
-				<constraints nullable="true" />
-			</column>
-			<column name="created_date" type="datetime">
-				<constraints nullable="false" />
-			</column>
-			<column name="modified_date" type="datetime" />
-			<column name="created_by" type="uuid">
-				<constraints nullable="false"
-					foreignKeyName="early_alert_suggestion_created_by_person_id"
-					references="person(id)" />
-			</column>
-			<column name="modified_by" type="uuid">
-				<constraints nullable="true"
-					foreignKeyName="early_alert_suggestion_modified_by_person_id"
->>>>>>> 797243ef
 					references="person(id)" />
 			</column>
 			<column name="object_status" type="int">
 				<constraints nullable="false" />
 			</column>
-<<<<<<< HEAD
 			<column name="journal_entry_id" type="uuid">
 				<constraints nullable="false"
 					foreignKeyName="journal_entry_journal_step_detail_journal_entry_id_journal_entry_id" 
@@ -1301,16 +1274,6 @@
 		<sql>grant all on journal_entry_journal_step_detail to ssp</sql>
 		<rollback>
 			<dropTable tableName="journal_entry_journal_step_detail" />
-=======
-			<column name="early_alert_coordinator_id" type="uuid">
-				<constraints nullable="false" />
-			</column>
-		</createTable>
-
-		<sql>grant all on campus to ssp</sql>
-		<rollback>
-			<dropTable tableName="campus" />
->>>>>>> 797243ef
 		</rollback>
 
 		<!-- Theres a different assumption in the liquibase handling of timezones 
@@ -1320,5 +1283,50 @@
 		</modifySql>
 	</changeSet>
 
+	<changeSet author='jon.adams' id='Add campus table'>
+		<createTable tableName="campus">
+			<column name="id" type="uuid">
+				<constraints primaryKey="true" nullable="false" />
+			</column>
+			<column name="name" type="character varying(80)">
+				<constraints nullable="false" />
+			</column>
+			<column name="description" type="text">
+				<constraints nullable="true" />
+			</column>
+			<column name="created_date" type="datetime">
+				<constraints nullable="false" />
+			</column>
+			<column name="modified_date" type="datetime" />
+			<column name="created_by" type="uuid">
+				<constraints nullable="false"
+					foreignKeyName="early_alert_suggestion_created_by_person_id"
+					references="person(id)" />
+			</column>
+			<column name="modified_by" type="uuid">
+				<constraints nullable="true"
+                    foreignKeyName="early_alert_suggestion_modified_by_person_id"
+					references="person(id)" />
+            </column>
+			<column name="object_status" type="int">
+				<constraints nullable="false" />
+			</column>
+		    <column name="early_alert_coordinator_id" type="uuid">
+				<constraints nullable="false" />
+			</column>
+		</createTable>
+
+		<sql>grant all on campus to ssp</sql>
+		<rollback>
+			<dropTable tableName="campus" />
+        </rollback>
+
+		<!-- Theres a different assumption in the liquibase handling of timezones 
+			on postgres. Specifying "Without" timezone -->
+		<modifySql dbms="postgresql">
+			<replace replace="WITH TIME ZONE" with="WITHOUT TIME ZONE" />
+		</modifySql>
+	</changeSet>
+
 </databaseChangeLog>
     