package org.studentsuccessplan.ssp.transferobject.reference;

import java.util.HashSet;
import java.util.List;
import java.util.Set;
import java.util.UUID;

import org.studentsuccessplan.ssp.model.reference.Challenge;
import org.studentsuccessplan.ssp.model.reference.ChallengeChallengeReferral;
import org.studentsuccessplan.ssp.model.reference.SelfHelpGuideQuestion;
import org.studentsuccessplan.ssp.transferobject.TransferObject;

import com.google.common.collect.Lists;

public class ChallengeTO
		extends AbstractReferenceTO<Challenge>
		implements TransferObject<Challenge> {

<<<<<<< HEAD
=======
	public ChallengeTO() {
		super();
	}

	public ChallengeTO(UUID id) {
		super(id);
	}

	public ChallengeTO(UUID id, String name) {
		super(id, name);
	}

	public ChallengeTO(UUID id, String name, String description) {
		super(id, name, description);
	}

	public ChallengeTO(Challenge model) {
		super();
		fromModel(model);
	}

	@Override
	public void fromModel(Challenge model) {
		super.fromModel(model);

		setSelfHelpGuideQuestion(model.getSelfHelpGuideQuestion());
		setSelfHelpGuideQuestions(model.getSelfHelpGuideQuestions());
		setSelfHelpGuideDescription(model.getSelfHelpGuideDescription());
		setShowInStudentIntake(model.isShowInStudentIntake());
		setShowInSelfHelpSearch(model.isShowInSelfHelpSearch());
		setTags(model.getTags());
	}

	@Override
	public Challenge addToModel(Challenge model) {
		super.addToModel(model);

		model.setSelfHelpGuideQuestion(getSelfHelpGuideQuestion());
		model.setSelfHelpGuideQuestions(getSelfHelpGuideQuestions());
		model.setSelfHelpGuideDescription(getSelfHelpGuideDescription());
		model.setShowInStudentIntake(isShowInStudentIntake());
		model.setShowInSelfHelpSearch(isShowInSelfHelpSearch());
		model.setTags(getTags());

		return model;
	}

	@Override
	public Challenge asModel() {
		return addToModel(new Challenge());
	}

	public static List<ChallengeTO> listToTOList(List<Challenge> models) {
		List<ChallengeTO> tos = Lists.newArrayList();
		for (Challenge model : models) {
			tos.add(new ChallengeTO(model));
		}
		return tos;
	}

>>>>>>> 0fe4dcb3
	/**
	 * This is the text that will be used in a selfHelpGuideQuestion.
	 */
	private String selfHelpGuideQuestion;

	/**
	 * Just a reference to the questions that reference this Challenge. Think of
	 * as selfHelpQuideChallenges
	 */
	private Set<SelfHelpGuideQuestion> selfHelpGuideQuestions = new HashSet<SelfHelpGuideQuestion>(
			0);

	/**
	 * Public description of the challenge
	 * 
	 * Optional, null allowed, max length 64000 characters.
	 */
	private String selfHelpGuideDescription;

	private boolean showInStudentIntake;

	private boolean showInSelfHelpSearch;

	private String tags;

	private Set<ChallengeReferralTO> challengeChallengeReferrals = new HashSet<ChallengeReferralTO>(
			0);

	private int referralCount = 0;

	public ChallengeTO() {
		super();
	}

	public ChallengeTO(UUID id) {
		super(id);
	}

	public ChallengeTO(UUID id, String name) {
		super(id, name);
	}

	public ChallengeTO(UUID id, String name, String description) {
		super(id, name, description);
	}

	public String getSelfHelpGuideQuestion() {
		return selfHelpGuideQuestion;
	}

	public void setSelfHelpGuideQuestion(String selfHelpGuideQuestion) {
		this.selfHelpGuideQuestion = selfHelpGuideQuestion;
	}

	public String getSelfHelpGuideDescription() {
		return selfHelpGuideDescription;
	}

	public void setSelfHelpGuideDescription(String selfHelpGuideDescription) {
		this.selfHelpGuideDescription = selfHelpGuideDescription;
	}

	public boolean isShowInStudentIntake() {
		return showInStudentIntake;
	}

	public void setShowInStudentIntake(boolean showInStudentIntake) {
		this.showInStudentIntake = showInStudentIntake;
	}

	public boolean isShowInSelfHelpSearch() {
		return showInSelfHelpSearch;
	}

	public void setShowInSelfHelpSearch(boolean showInSelfHelpSearch) {
		this.showInSelfHelpSearch = showInSelfHelpSearch;
	}

	public Set<SelfHelpGuideQuestion> getSelfHelpGuideQuestions() {
		return selfHelpGuideQuestions;
	}

	public void setSelfHelpGuideQuestions(
			Set<SelfHelpGuideQuestion> selfHelpGuideQuestions) {
		this.selfHelpGuideQuestions = selfHelpGuideQuestions;
	}

	public String getTags() {
		return tags;
	}

	public void setTags(String tags) {
		this.tags = tags;
	}
<<<<<<< HEAD

	public Set<ChallengeReferralTO> getChallengeChallengeReferrals() {
		return challengeChallengeReferrals;
	}

	public void setChallengeChallengeReferrals(
			Set<ChallengeReferralTO> challengeChallengeReferrals) {
		this.challengeChallengeReferrals = challengeChallengeReferrals;
		setReferralCount(challengeChallengeReferrals == null ? 0
				: challengeChallengeReferrals.size());
	}

	public long getReferralCount() {
		return referralCount;
	}

	public void setReferralCount(int referralCount) {
		this.referralCount = referralCount;
	}

	public void fromModel(Challenge model) {
		super.fromModel(model);

		setSelfHelpGuideQuestion(model.getSelfHelpGuideQuestion());
		setSelfHelpGuideQuestions(model.getSelfHelpGuideQuestions());
		setSelfHelpGuideDescription(model.getSelfHelpGuideDescription());
		setShowInStudentIntake(model.isShowInStudentIntake());
		setShowInSelfHelpSearch(model.isShowInSelfHelpSearch());
		setTags(model.getTags());

		if (model.getChallengeChallengeReferrals() == null
				|| model.getChallengeChallengeReferrals().isEmpty()) {
			setChallengeChallengeReferrals(new HashSet<ChallengeReferralTO>(0));
		} else {
			Set<ChallengeReferralTO> set = new HashSet<ChallengeReferralTO>(
					model.getChallengeChallengeReferrals().size());
			for (ChallengeChallengeReferral challengeReferral : model
					.getChallengeChallengeReferrals()) {
				ChallengeReferralTO crt = new ChallengeReferralTO();
				crt.fromModel(challengeReferral.getChallengeReferral());
				set.add(crt);
			}

			setChallengeChallengeReferrals(set);
		}
	}

	public void addToModel(Challenge model) {
		super.addToModel(model);

		model.setSelfHelpGuideQuestion(getSelfHelpGuideQuestion());
		model.setSelfHelpGuideQuestions(getSelfHelpGuideQuestions());
		model.setSelfHelpGuideDescription(getSelfHelpGuideDescription());
		model.setShowInStudentIntake(isShowInStudentIntake());
		model.setShowInSelfHelpSearch(isShowInSelfHelpSearch());
		model.setTags(getTags());

		// TODO Implement deep set copy if necessary
		/*
		 * if (getChallengeChallengeReferrals() == null ||
		 * getChallengeChallengeReferrals().isEmpty())
		 * 
		 * {
		 * 
		 * model.setChallengeChallengeReferrals(new
		 * HashSet<ChallengeChallengeReferral>( 0));
		 * 
		 * } else {
		 * 
		 * Set<ChallengeChallengeReferral> set = new
		 * HashSet<ChallengeChallengeReferral>(
		 * getChallengeChallengeReferrals().size());
		 * 
		 * for (ChallengeReferralTO challengeReferral :
		 * getChallengeChallengeReferrals())
		 * 
		 * {
		 * 
		 * ChallengeChallengeReferral crt = new ChallengeChallengeReferral();
		 * 
		 * crt.addToModel(challengeReferral);
		 * 
		 * set.add(crt);
		 * 
		 * }
		 * 
		 * model.setChallengeChallengeReferrals(set);
		 * 
		 * }
		 */
	}

	@Override
	public void pullAttributesFromModel(Challenge model) {
		fromModel(model);
	}

	@Override
	public Challenge pushAttributesToModel(Challenge model) {
		addToModel(model);
		return model;
	}

	@Override
	public Challenge asModel() {
		return pushAttributesToModel(new Challenge());
	}
=======
>>>>>>> 0fe4dcb3
}<|MERGE_RESOLUTION|>--- conflicted
+++ resolved
@@ -12,73 +12,8 @@
 
 import com.google.common.collect.Lists;
 
-public class ChallengeTO
-		extends AbstractReferenceTO<Challenge>
-		implements TransferObject<Challenge> {
-
-<<<<<<< HEAD
-=======
-	public ChallengeTO() {
-		super();
-	}
-
-	public ChallengeTO(UUID id) {
-		super(id);
-	}
-
-	public ChallengeTO(UUID id, String name) {
-		super(id, name);
-	}
-
-	public ChallengeTO(UUID id, String name, String description) {
-		super(id, name, description);
-	}
-
-	public ChallengeTO(Challenge model) {
-		super();
-		fromModel(model);
-	}
-
-	@Override
-	public void fromModel(Challenge model) {
-		super.fromModel(model);
-
-		setSelfHelpGuideQuestion(model.getSelfHelpGuideQuestion());
-		setSelfHelpGuideQuestions(model.getSelfHelpGuideQuestions());
-		setSelfHelpGuideDescription(model.getSelfHelpGuideDescription());
-		setShowInStudentIntake(model.isShowInStudentIntake());
-		setShowInSelfHelpSearch(model.isShowInSelfHelpSearch());
-		setTags(model.getTags());
-	}
-
-	@Override
-	public Challenge addToModel(Challenge model) {
-		super.addToModel(model);
-
-		model.setSelfHelpGuideQuestion(getSelfHelpGuideQuestion());
-		model.setSelfHelpGuideQuestions(getSelfHelpGuideQuestions());
-		model.setSelfHelpGuideDescription(getSelfHelpGuideDescription());
-		model.setShowInStudentIntake(isShowInStudentIntake());
-		model.setShowInSelfHelpSearch(isShowInSelfHelpSearch());
-		model.setTags(getTags());
-
-		return model;
-	}
-
-	@Override
-	public Challenge asModel() {
-		return addToModel(new Challenge());
-	}
-
-	public static List<ChallengeTO> listToTOList(List<Challenge> models) {
-		List<ChallengeTO> tos = Lists.newArrayList();
-		for (Challenge model : models) {
-			tos.add(new ChallengeTO(model));
-		}
-		return tos;
-	}
-
->>>>>>> 0fe4dcb3
+public class ChallengeTO extends AbstractReferenceTO<Challenge> implements
+		TransferObject<Challenge> {
 	/**
 	 * This is the text that will be used in a selfHelpGuideQuestion.
 	 */
@@ -173,7 +108,6 @@
 	public void setTags(String tags) {
 		this.tags = tags;
 	}
-<<<<<<< HEAD
 
 	public Set<ChallengeReferralTO> getChallengeChallengeReferrals() {
 		return challengeChallengeReferrals;
@@ -194,6 +128,7 @@
 		this.referralCount = referralCount;
 	}
 
+	@Override
 	public void fromModel(Challenge model) {
 		super.fromModel(model);
 
@@ -221,7 +156,8 @@
 		}
 	}
 
-	public void addToModel(Challenge model) {
+	@Override
+	public Challenge addToModel(Challenge model) {
 		super.addToModel(model);
 
 		model.setSelfHelpGuideQuestion(getSelfHelpGuideQuestion());
@@ -264,14 +200,14 @@
 		 * 
 		 * }
 		 */
-	}
-
-	@Override
+
+		return model;
+	}
+
 	public void pullAttributesFromModel(Challenge model) {
 		fromModel(model);
 	}
 
-	@Override
 	public Challenge pushAttributesToModel(Challenge model) {
 		addToModel(model);
 		return model;
@@ -281,6 +217,16 @@
 	public Challenge asModel() {
 		return pushAttributesToModel(new Challenge());
 	}
-=======
->>>>>>> 0fe4dcb3
+
+	public static List<ChallengeTO> listToTOList(List<Challenge> models) {
+		List<ChallengeTO> tos = Lists.newArrayList();
+		for (Challenge model : models) {
+			ChallengeTO challenge = new ChallengeTO();
+			challenge.fromModel(model);
+			tos.add(challenge);
+		}
+
+		return tos;
+	}
+
 }