--- conflicted
+++ resolved
@@ -72,14 +72,9 @@
 
 	private Boolean enabled;
 
-	private UUID coachId;
-
 	private UUID studentTypeId;
-<<<<<<< HEAD
 
 	private PersonLiteTO coach;
-=======
->>>>>>> db8bd7ea
 
 	private String strengths;
 
