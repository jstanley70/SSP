--- conflicted
+++ resolved
@@ -104,11 +104,6 @@
 	   	me.personLite.set('id','');
 	   	
 	    me.programStatusesStore.removeAll();
-<<<<<<< HEAD
-	    me.caseloadStore.removeAll();
-	    
-=======
->>>>>>> 621e6ca6
 		me.initializeCaseload();	
 	},
 
@@ -165,11 +160,7 @@
     	{
 			pId = me.getCaseloadStatusCombo().value;
      	}
-<<<<<<< HEAD
-		me.caseloadService.getCaseload( '', 
-=======
 		me.caseloadService.getCaseload( pId, 
->>>>>>> 621e6ca6
     		{success:me.getCaseloadSuccess, 
 			 failure:me.getCaseloadFailure, 
 			 scope: me});		
@@ -190,10 +181,6 @@
 
     getCaseloadFailure: function( r, scope){
     	var me=scope;
-<<<<<<< HEAD
-    	me.getView().setLoading(false);
-=======
->>>>>>> 621e6ca6
     },    
     
     onCollapseStudentRecord: function(){
