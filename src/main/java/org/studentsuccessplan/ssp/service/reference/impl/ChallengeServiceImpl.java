package org.studentsuccessplan.ssp.service.reference.impl;

import java.util.List;

import org.springframework.beans.factory.annotation.Autowired;
import org.springframework.stereotype.Service;
import org.springframework.transaction.annotation.Transactional;
import org.studentsuccessplan.ssp.dao.reference.ChallengeDao;
import org.studentsuccessplan.ssp.model.reference.Challenge;
import org.studentsuccessplan.ssp.service.SecurityService;
import org.studentsuccessplan.ssp.service.reference.ChallengeReferralService;
import org.studentsuccessplan.ssp.service.reference.ChallengeService;
<<<<<<< HEAD
import org.studentsuccessplan.ssp.util.sort.PagingWrapper;
import org.studentsuccessplan.ssp.util.sort.SortingAndPaging;
=======
>>>>>>> a816ef32

import com.google.common.collect.Lists;

@Service
@Transactional
public class ChallengeServiceImpl extends AbstractReferenceService<Challenge>
		implements ChallengeService {

	public ChallengeServiceImpl() {
		super(Challenge.class);
	}

	@Autowired
	transient private ChallengeDao dao;

	@Autowired
	private transient ChallengeReferralService challengeReferralService;

	@Autowired
	private transient SecurityService securityService;

	@Override
<<<<<<< HEAD
	public PagingWrapper<Challenge> getAll(SortingAndPaging sAndP) {
		return dao.getAll(sAndP);
	}

	@Override
	public Challenge get(final UUID id) throws ObjectNotFoundException {
		final Challenge obj = dao.get(id);
		if (null == obj) {
			throw new ObjectNotFoundException(id, "Challenge");
		}

		return obj;
	}

	@Override
	public Challenge create(final Challenge obj) {
		return dao.save(obj);
	}

	@Override
	public Challenge save(final Challenge obj) throws ObjectNotFoundException {
		final Challenge current = get(obj.getId());

		if (obj.getDefaultConfidentialityLevel() == null) {
			obj.setDefaultConfidentialityLevel(null);
		} else {
			obj.setDefaultConfidentialityLevel(confidentialityLevelDao.load(obj
					.getDefaultConfidentialityLevel().getId()));
		}

		current.overwrite(obj);

		return dao.save(current);
	}

	@Override
	public void delete(final UUID id) throws ObjectNotFoundException {
		final Challenge current = get(id);

		if (null != current) {
			current.setObjectStatus(ObjectStatus.DELETED);
			save(current);
		}
	}

	@Override
=======
>>>>>>> a816ef32
	public List<Challenge> challengeSearch(final String query) {
		final List<Challenge> challenges = dao.searchByQuery(query);
		final List<Challenge> results = Lists.newArrayList();

		for (Challenge challenge : challenges) {
			long count = challengeReferralService
					.countByChallengeIdNotOnActiveTaskList(challenge,
							securityService.currentUser().getPerson(),
							securityService.getSessionId());
			if (count > 0) {
				results.add(challenge);
			}
		}

		return results;
	}

	@Override
	protected ChallengeDao getDao() {
		return dao;
	}

	protected void setDao(final ChallengeDao dao) {
		this.dao = dao;
	}
}<|MERGE_RESOLUTION|>--- conflicted
+++ resolved
@@ -10,11 +10,6 @@
 import org.studentsuccessplan.ssp.service.SecurityService;
 import org.studentsuccessplan.ssp.service.reference.ChallengeReferralService;
 import org.studentsuccessplan.ssp.service.reference.ChallengeService;
-<<<<<<< HEAD
-import org.studentsuccessplan.ssp.util.sort.PagingWrapper;
-import org.studentsuccessplan.ssp.util.sort.SortingAndPaging;
-=======
->>>>>>> a816ef32
 
 import com.google.common.collect.Lists;
 
@@ -37,55 +32,6 @@
 	private transient SecurityService securityService;
 
 	@Override
-<<<<<<< HEAD
-	public PagingWrapper<Challenge> getAll(SortingAndPaging sAndP) {
-		return dao.getAll(sAndP);
-	}
-
-	@Override
-	public Challenge get(final UUID id) throws ObjectNotFoundException {
-		final Challenge obj = dao.get(id);
-		if (null == obj) {
-			throw new ObjectNotFoundException(id, "Challenge");
-		}
-
-		return obj;
-	}
-
-	@Override
-	public Challenge create(final Challenge obj) {
-		return dao.save(obj);
-	}
-
-	@Override
-	public Challenge save(final Challenge obj) throws ObjectNotFoundException {
-		final Challenge current = get(obj.getId());
-
-		if (obj.getDefaultConfidentialityLevel() == null) {
-			obj.setDefaultConfidentialityLevel(null);
-		} else {
-			obj.setDefaultConfidentialityLevel(confidentialityLevelDao.load(obj
-					.getDefaultConfidentialityLevel().getId()));
-		}
-
-		current.overwrite(obj);
-
-		return dao.save(current);
-	}
-
-	@Override
-	public void delete(final UUID id) throws ObjectNotFoundException {
-		final Challenge current = get(id);
-
-		if (null != current) {
-			current.setObjectStatus(ObjectStatus.DELETED);
-			save(current);
-		}
-	}
-
-	@Override
-=======
->>>>>>> a816ef32
 	public List<Challenge> challengeSearch(final String query) {
 		final List<Challenge> challenges = dao.searchByQuery(query);
 		final List<Challenge> results = Lists.newArrayList();
