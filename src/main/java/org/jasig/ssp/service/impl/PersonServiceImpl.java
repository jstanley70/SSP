/**
 * Licensed to Jasig under one or more contributor license
 * agreements. See the NOTICE file distributed with this work
 * for additional information regarding copyright ownership.
 * Jasig licenses this file to you under the Apache License,
 * Version 2.0 (the "License"); you may not use this file
 * except in compliance with the License. You may obtain a
 * copy of the License at:
 *
 * http://www.apache.org/licenses/LICENSE-2.0
 *
 * Unless required by applicable law or agreed to in writing,
 * software distributed under the License is distributed on
 * an "AS IS" BASIS, WITHOUT WARRANTIES OR CONDITIONS OF ANY
 * KIND, either express or implied. See the License for the
 * specific language governing permissions and limitations
 * under the License.
 */
package org.jasig.ssp.service.impl;

import java.util.Collection;
import java.util.Comparator;
import java.util.Date;
import java.util.List;
import java.util.Map;
import java.util.SortedSet;
import java.util.UUID;
import java.util.concurrent.Callable;
import java.util.concurrent.atomic.AtomicLong;
import java.util.concurrent.atomic.AtomicReference;
import javax.portlet.PortletRequest;

import org.hibernate.exception.ConstraintViolationException;
import org.jasig.ssp.dao.ObjectExistsException;
import org.jasig.ssp.dao.PersonDao;
import org.jasig.ssp.model.ObjectStatus;
import org.jasig.ssp.model.Person;
import org.jasig.ssp.model.external.ExternalPerson;
import org.jasig.ssp.security.PersonAttributesResult;
import org.jasig.ssp.security.exception.UnableToCreateAccountException;
import org.jasig.ssp.service.ObjectNotFoundException;
import org.jasig.ssp.service.PersonAttributesService;
import org.jasig.ssp.service.PersonService;
import org.jasig.ssp.service.external.ExternalPersonService;
import org.jasig.ssp.service.external.RegistrationStatusByTermService;
import org.jasig.ssp.service.tool.IntakeService;
import org.jasig.ssp.transferobject.CoachPersonLiteTO;
import org.jasig.ssp.transferobject.reports.AddressLabelSearchTO;
import org.jasig.ssp.util.collections.Pair;
import org.jasig.ssp.util.sort.PagingWrapper;
import org.jasig.ssp.util.sort.SortingAndPaging;
import org.jasig.ssp.util.transaction.WithTransaction;
import org.jasig.ssp.web.api.validation.ValidationException;
import org.slf4j.Logger;
import org.slf4j.LoggerFactory;
import org.springframework.beans.factory.annotation.Autowired;
import org.springframework.beans.factory.annotation.Value;
import org.springframework.scheduling.annotation.Scheduled;
import org.springframework.security.core.GrantedAuthority;
import org.springframework.stereotype.Service;
import org.springframework.transaction.annotation.Propagation;
import org.springframework.transaction.annotation.Transactional;
import org.springframework.util.StringUtils;

import com.google.common.collect.Lists;
import com.google.common.collect.Sets;

/**
 * Person service implementation
 * 
 * @author jon.adams
 */
@Service
@Transactional
public class PersonServiceImpl implements PersonService {

	public static final boolean ALL_AUTHENTICATED_USERS_CAN_CREATE_ACCOUNT = true;

	public static final String PERMISSION_TO_CREATE_ACCOUNT = "ROLE_CAN_CREATE";

	private static final Logger LOGGER = LoggerFactory
			.getLogger(PersonServiceImpl.class);

	private static final Logger TIMING_LOGGER = LoggerFactory
			.getLogger("timing." + PersonServiceImpl.class.getName());

	@Autowired
	private transient PersonDao dao;

	@Autowired
	private transient PersonAttributesService personAttributesService;

	@Autowired
	private transient RegistrationStatusByTermService registrationStatusByTermService;

	@Autowired
	private transient ExternalPersonService externalPersonService;

	@Autowired
	private transient WithTransaction withTransaction;

	@Value("#{configProperties.scheduled_coach_sync_enabled}")
	private boolean scheduledCoachSyncEnabled;

	private static interface PersonAttributesLookup {
		public PersonAttributesResult lookupPersonAttributes(String username)
				throws ObjectNotFoundException;
	}

	@Override
	@Transactional(propagation = Propagation.REQUIRES_NEW)
	public Person createUserAccount(final String username,
			final Collection<GrantedAuthority> authorities) {

		return createUserAccount(username, authorities, new PersonAttributesLookup() {
			@Override
			public PersonAttributesResult lookupPersonAttributes(String username)
			throws ObjectNotFoundException {
				return personAttributesService.getAttributes(username);
			}
		});

	}

	@Override
	@Transactional(propagation = Propagation.REQUIRES_NEW)
	public Person createUserAccountForCurrentPortletUser(String username,
			final PortletRequest portletRequest)
			throws UnableToCreateAccountException {

		if ( !(StringUtils.hasText(username)) ) {
			@SuppressWarnings("unchecked") Map<String,String> userInfo =
					(Map<String,String>) portletRequest.getAttribute(PortletRequest.USER_INFO);
			username = userInfo
					.get(PortletRequest.P3PUserInfos.USER_LOGIN_ID.toString());
		}

		if ( !(StringUtils.hasText(username)) ) {
			throw new UnableToCreateAccountException(
					"Cannot find a username to assign to new account.");
		}

		Collection<GrantedAuthority> authorities = Sets.newHashSet();
		return createUserAccount(username, authorities, new PersonAttributesLookup() {
			@Override
			public PersonAttributesResult lookupPersonAttributes(String username)
			throws ObjectNotFoundException {
				return personAttributesService.getAttributes(username, portletRequest);
			}
		});

	}

	private Person createUserAccount(String username,
			Collection<GrantedAuthority> authorities,
			PersonAttributesLookup personAttributesLookup) {

		Person person = null;

		if (hasAccountCreationPermission(authorities)) {
			person = new Person();
			person.setEnabled(true);
			person.setUsername(username);

			try {
				// Get the Person Attributes to create the person
				final PersonAttributesResult attr =
						personAttributesLookup.lookupPersonAttributes(username);
				person.setSchoolId(attr.getSchoolId());
				person.setFirstName(attr.getFirstName());
				person.setLastName(attr.getLastName());
				person.setPrimaryEmailAddress(attr.getPrimaryEmailAddress());

				// try to create the person
				try {
					person = create(person);
					LOGGER.info("Successfully Created Account for {}",
							username);
				} catch (final ObjectExistsException oee) {
					// Don't have to give up in the same way do in the
					// ConstraintViolationException catch below b/c we happen to
					// know an insert hasn't been attempted yet under the
					// current create() impl.
					person = personFromUsername(username);
				}

			} catch (final ObjectNotFoundException onfe) {
				// personAttributesService may throw this exception, if so,
				// we can't create the user.
				throw new UnableToCreateAccountException(// NOPMD
						"Unable to pull required attributes", onfe);

			} catch (final ConstraintViolationException sqlException) {
				// if we received a constraintViolationException of
				// unique_person_username, then the user might have been
				// added since we started. (If using SQLServer this will only
				// work if you're running with ExtendedSQLServer*Dialect. Else
				// getConstraintName() will always be null.)
				if (sqlException.getConstraintName().equalsIgnoreCase(
						"unique_person_username")) {
					LOGGER.info("Tried to add a user that was already present");

					// SSP-397. Have to throw something to rollback the
					// transaction, else Spring/Hib will attempt a commit when
					// this method returns, which Postgres will refuse with a
					// "current transaction is aborted" message and the caller
					// will get an opaque HibernateJdbcException. With an
					// ObjectExistsException the client has at least some
					// clue as to a reasonable recovery path.
					throw new ObjectExistsException("Account with user name "
							+ username + " already exists.");
				}

				// Also SSP-397
				throw sqlException;

			} catch (final Exception genException) {
				// This exception seems to get swallowed... trying to reveal
				// it.
				throw new UnableToCreateAccountException( // NOPMD
						"Unable to Create Account for login.", genException);
			}

		} else {
			throw new UnableToCreateAccountException( // NOPMD
					// already know the account was not found
					"Insufficient Permissions to create Account");
		}

		return person;
	}

	private boolean hasAccountCreationPermission(
			final Collection<GrantedAuthority> authorities) {
		boolean permission = ALL_AUTHENTICATED_USERS_CAN_CREATE_ACCOUNT;

		// if already true, skip permission check
		if (permission) {
			return true;
		}

		for (final GrantedAuthority auth : authorities) {
			if (auth.getAuthority().equals(PERMISSION_TO_CREATE_ACCOUNT)) {
				permission = true;
				break;
			}
		}

		return permission;
	}

	@Override
	public PagingWrapper<Person> getAll(final SortingAndPaging sAndP) {
		final PagingWrapper<Person> people = dao.getAll(sAndP);
		additionalAttribsForStudents(people);
		return people;
	}

	/**
	 * Retrieves the specified Person.
	 * 
	 * @param id
	 *            Required identifier for the Person to retrieve. Can not be
	 *            null.
	 * @exception ObjectNotFoundException
	 *                If the supplied identifier does not exist in the database
	 *                or is not {@link ObjectStatus#ACTIVE}.
	 * @return The specified Person instance.
	 */
	@Override
	public Person get(final UUID id) throws ObjectNotFoundException {
		final Person person = dao.get(id);
		return additionalAttribsForStudent(person);
	}

	@Override
	public Person load(final UUID id) {
		return dao.load(id);
	}

	@Override
	public Person getBySchoolId(final String schoolId)
			throws ObjectNotFoundException {
		try {
			return additionalAttribsForStudent(dao.getBySchoolId(schoolId));
		} catch (final ObjectNotFoundException e) {
			final ExternalPerson externalPerson = externalPersonService
					.getBySchoolId(schoolId);
			if (externalPerson == null) {
				throw new ObjectNotFoundException( // NOPMD
						"Unable to find person by schoolId: " + schoolId,
						"Person");
			}

			final Person person = new Person();
			externalPersonService.updatePersonFromExternalPerson(person,
					externalPerson);
			return additionalAttribsForStudent(person);
		}
	}

	@Override
	public Person personFromUsername(final String username)
			throws ObjectNotFoundException {

		final Person obj = dao.fromUsername(username);
		additionalAttribsForStudent(obj);

		if (null == obj) {
			throw new ObjectNotFoundException(
					"Could not find person with username: " + username,
					"Person");
		}
		return obj;
	}

	/**
	 * Creates a new Person instance based on the supplied model.
	 * 
	 * @param obj
	 *            Model instance
	 * @throws ObjectExistsException
	 *             Thrown if any of the specified data has a unique key
	 *             violation.
	 */
	@Override
	public Person create(final Person obj) {

		LOGGER.debug("Creating User {}", obj);

		// Best to check for schoolId collisions 1st b/c proposed usernames
		// are sometimes just calculated values from the UI. Conflicts with
		// those calculated values are perfectly legitimate, but the UI will
		// then attempt to load *that* person record to help the user work
		// through the conflict. But what the user actually entered was a
		// schoolId, not a username, and the username conflict might have
		// been on a person record that doesn't have the schoolId they originally
		// requested. So if the UI isn't careful, it will end up potentially
		// reloading the screen with the wrong person record or, worse,
		// eventually overwriting the wrong person record.
		if (obj.getSchoolId() != null) {
			Person existing = null;
			try {
				existing = dao.getBySchoolId(obj.getSchoolId());
			} catch ( ObjectNotFoundException e ) {}
			if (null != existing) {
				throw new ObjectExistsException(Person.class.getName(),
						new Pair<String,String>("schoolId", obj.getSchoolId()).toMap());
			}
		}

		if (obj.getUsername() != null) {
			final Person existing = dao.fromUsername(obj.getUsername());
			if (null != existing) {
				throw new ObjectExistsException(Person.class.getName(),
						new Pair<String,String>("username", obj.getUsername()).toMap());
			}
		}

		Person person = null;
		try {
			person = dao.create(obj);
		} catch ( ConstraintViolationException e ) {
			final String constraintName = e.getConstraintName();
			if ( "uq_person_school_id".equals(constraintName) ) {
				throw new ObjectExistsException(Person.class.getName(),
						new Pair<String,String>("schoolId", obj.getSchoolId()).toMap(),
						e);
			}
			if ( "unique_person_username".equals(constraintName) ) {
				throw new ObjectExistsException(Person.class.getName(),
						new Pair<String,String>("username", obj.getUsername()).toMap());
			}
		}

		if (LOGGER.isDebugEnabled()) {
			if (person == null) {
				LOGGER.debug("Failed to create user");
			} else {
				LOGGER.debug("User successfully created");
			}
		}

		return additionalAttribsForStudent(person);
	}

	/**
	 * @param obj
	 *            Model instance to save
	 * @see IntakeService
	 */
	@Override
	public Person save(final Person obj) throws ObjectNotFoundException {
		final Person person = dao.save(obj);
		return additionalAttribsForStudent(person);
	}

	/**
	 * Mark a Person as deleted.
	 * 
	 * Does not remove them from persistent storage, but marks their status flag
	 * to {@link ObjectStatus#INACTIVE}.
	 */
	@Override
	public void delete(final UUID id) throws ObjectNotFoundException {
		final Person current = get(id);

		if (null != current) {
			current.setObjectStatus(ObjectStatus.INACTIVE);
			save(current);
		}
	}

	protected void setDao(final PersonDao dao) {
		this.dao = dao;
	}

	protected void setRegistrationStatusByTermService(
			final RegistrationStatusByTermService registrationStatusByTermService) {
		this.registrationStatusByTermService = registrationStatusByTermService;
	}

	@Override
	public List<Person> peopleFromListOfIds(final List<UUID> personIds,
			final SortingAndPaging sAndP) {
		try {
			final List<Person> people = dao.getPeopleInList(personIds, sAndP);
			additionalAttribsForStudents(people);
			return people;
		} catch (final ValidationException exc) {
			return Lists.newArrayList();
		}
	}

	/**
	 * Used for Specific Report "Address Labels"
	 */
	@Override
	public List<Person> peopleFromCriteria(
			final AddressLabelSearchTO addressLabelSearchTO,
			final SortingAndPaging sAndP) throws ObjectNotFoundException {

		final List<Person> people = dao.getPeopleByCriteria(
				addressLabelSearchTO,
				sAndP);
		additionalAttribsForStudents(people);
		return people;
	}

	@Override
	public List<Person> peopleFromSpecialServiceGroups(
			final List<UUID> specialServiceGroupIDs,
			final SortingAndPaging sAndP) throws ObjectNotFoundException {

		final List<Person> people = dao.getPeopleBySpecialServices(
				specialServiceGroupIDs,
				sAndP);

		additionalAttribsForStudents(people);
		return people;
	}

	@Override
	public PagingWrapper<CoachPersonLiteTO> getAllCoachesLite(final SortingAndPaging sAndP) {
		long methodStart = new Date().getTime();
		final Collection<String> coachUsernames =
				getAllCoachUsernamesFromDirectory();
		long localPersonsLookupStart = new Date().getTime();
		PagingWrapper<CoachPersonLiteTO> coaches =
				dao.getCoachPersonsLiteByUsernames(coachUsernames, sAndP);
		long localPersonsLookupEnd = new Date().getTime();
		TIMING_LOGGER.info("Read {} local coaches in {} ms",
				coaches.getResults(),
				localPersonsLookupEnd - localPersonsLookupStart);
		TIMING_LOGGER.info("Read {} PersonAttributesService coaches and"
				+ " correlated them with {} local coaches in {} ms",
				new Object[] { coachUsernames.size(), coaches.getResults(),
						localPersonsLookupEnd - methodStart } );
		return coaches;
	}

	@Override
	public PagingWrapper<Person> getAllCoaches(final SortingAndPaging sAndP) {
		return syncCoaches();
	}

	private Collection<String> getAllCoachUsernamesFromDirectory() {
		long pasLookupStart = new Date().getTime();
		final Collection<String> coachUsernames = personAttributesService
				.getCoaches();
		long pasLookupEnd = new Date().getTime();
		TIMING_LOGGER.info("Read {} coaches from PersonAttributesService in {} ms",
				coachUsernames.size(), pasLookupEnd - pasLookupStart);
		return coachUsernames;
	}

	@Scheduled(fixedDelay = 28800000)
	// run every 8 hours
	public void syncCoachesOnSchedule() {
		if ( !(scheduledCoachSyncEnabled) ) {
			LOGGER.debug("Scheduled coach sync disabled. Abandoning sync job");
			return;
		}
		LOGGER.info("Scheduled coach sync starting.");
		PagingWrapper<Person> localCoaches = syncCoaches();
		LOGGER.info("Scheduled coach sync complete. Local coach count {}",
				localCoaches.getResults());
	}

	private PagingWrapper<Person> syncCoaches() {
		long methodStart = new Date().getTime();
		final Collection<Person> coaches = Lists.newArrayList();

		final Collection<String> coachUsernames = getAllCoachUsernamesFromDirectory();

		long mergeLoopStart = new Date().getTime();
		final AtomicLong timeInExternalReads = new AtomicLong();
		final AtomicLong timeInExternalWrites = new AtomicLong();
		for (final String coachUsername : coachUsernames) {

			long singlePersonStart = new Date().getTime();

			final AtomicReference<Person> coach = new AtomicReference<Person>();

			try {
				withTransaction.withNewTransactionAndUncheckedExceptions(new Callable<Object>() {
					@Override
					public Object call() throws Exception {
						long localPersonLookupStart = new Date().getTime();
						try {
							coach.set(personFromUsername(coachUsername));
						} catch (final ObjectNotFoundException e) {
							LOGGER.debug("Coach {} not found", coachUsername);
						}
						long localPersonLookupEnd = new Date().getTime();
						TIMING_LOGGER.info("Read local coach by username {} in {} ms",
								coachUsername, localPersonLookupEnd - localPersonLookupStart);

						// Does coach exist in local SSP.person table?

						if (coach.get() == null) {

							// Attempt to find coach in external data
							try {
								long externalPersonLookupStart = new Date().getTime();

								final ExternalPerson externalPerson = externalPersonService
										.getByUsername(coachUsername);

								long externalPersonLookupEnd = new Date().getTime();
								long externalPersonLookupElapsed = externalPersonLookupEnd -
										externalPersonLookupStart;
								timeInExternalReads.set(timeInExternalReads.get()
										+ externalPersonLookupElapsed);
								TIMING_LOGGER.info("Read external coach by username {} in {} ms",
										coachUsername, externalPersonLookupElapsed);

								long externalPersonSyncStart = new Date().getTime();

								coach.set(new Person()); // NOPMD
								externalPersonService.updatePersonFromExternalPerson(
										coach.get(), externalPerson);

								long externalPersonSyncEnd = new Date().getTime();
								long externalPersonSyncElapsed = externalPersonSyncEnd -
										externalPersonSyncStart;
								timeInExternalWrites.set(timeInExternalWrites.get()
										+ externalPersonSyncElapsed);
								TIMING_LOGGER.info("Synced external coach by username {} in {} ms",
										coachUsername, externalPersonSyncElapsed);

							} catch (final ObjectNotFoundException e) {
								LOGGER.debug("Coach {} not found in external data",
										coachUsername);
							}
						}
						return coach.get();
					}
				});
			} catch ( ConstraintViolationException e ) {
				if ( "uq_person_school_id".equals(e.getConstraintName()) ) {
					LOGGER.warn("Skipping coach with non-unique schoolId '{}' (username '{}')",
							new Object[] { coach.get().getSchoolId(), coachUsername, e });
					coach.set(null);
				} else if ( "unique_person_username".equals(e.getConstraintName()) ) {
					LOGGER.warn("Skipping coach with non-unique username '{}' (schoolId '{}')",
							new Object[] { coachUsername, coach.get().getSchoolId(), e });
					coach.set(null);
				} else {
					throw e;
				}
			}


			if (coach.get() != null) {
				coaches.add(coach.get());
			}
			long singlePersonEnd = new Date().getTime();
			TIMING_LOGGER.info("SSP coach merge for username {} completed in {} ms",
					coachUsername, singlePersonEnd - singlePersonStart);
		}
		Long mergeLoopEnd = new Date().getTime();
		TIMING_LOGGER.info("All SSP merges for {} coaches completed in {} ms. Reading: {} ms. Writing: {} ms",
				new Object[] { coachUsernames.size(), mergeLoopEnd - mergeLoopStart,
						timeInExternalReads.get(), timeInExternalWrites.get() });

		PagingWrapper pw = new PagingWrapper<Person>(coaches);
		long methodEnd = new Date().getTime();
		TIMING_LOGGER.info("Read and merged PersonAttributesService {} coaches in {} ms",
				coaches.size(), methodEnd - methodStart);
		return pw;
	}

	private Collection<String> getAllCoachUsernamesFromDirectory() {
		long pasLookupStart = new Date().getTime();
		final Collection<String> coachUsernames = personAttributesService
				.getCoaches();
		long pasLookupEnd = new Date().getTime();
		TIMING_LOGGER.info("Read {} coaches from PersonAttributesService in {} ms",
				coachUsernames.size(), pasLookupEnd - pasLookupStart);
		return coachUsernames;
	}

	@Override
	public PagingWrapper<Person> getAllAssignedCoaches(SortingAndPaging sAndP) {
		return dao.getAllAssignedCoaches(sAndP);
	}

	@Override
	public PagingWrapper<CoachPersonLiteTO> getAllAssignedCoachesLite(SortingAndPaging sAndP) {
		return dao.getAllAssignedCoachesLite(sAndP);
	}

	@Override
	public SortedSet<Person> getAllCurrentCoaches(Comparator<Person> sortBy) {
		final Collection<Person> officialCoaches = getAllCoaches(null).getRows();
		SortedSet<Person> currentCoachesSet =
				Sets.newTreeSet(sortBy == null ? Person.PERSON_NAME_AND_ID_COMPARATOR : sortBy);
		currentCoachesSet.addAll(officialCoaches);
		final Collection<Person> assignedCoaches =
				getAllAssignedCoaches(null).getRows();
		currentCoachesSet.addAll(assignedCoaches);
		return currentCoachesSet;
	}

	@Override
	public SortedSet<CoachPersonLiteTO> getAllCurrentCoachesLite(Comparator<CoachPersonLiteTO> sortBy) {
		final Collection<CoachPersonLiteTO> officialCoaches = getAllCoachesLite(null).getRows();
		SortedSet<CoachPersonLiteTO> currentCoachesSet =
<<<<<<< HEAD
				Sets.newTreeSet(sortBy == null ? CoachPersonLiteTO.COACH_PERSON_LITE_TO_NAME_COMPARATOR : sortBy);
=======
				Sets.newTreeSet(sortBy == null ? CoachPersonLiteTO.COACH_PERSON_LITE_TO_NAME_AND_ID_COMPARATOR : sortBy);
>>>>>>> b6750fc5
		currentCoachesSet.addAll(officialCoaches);
		final Collection<CoachPersonLiteTO> assignedCoaches =
				getAllAssignedCoachesLite(null).getRows();
		currentCoachesSet.addAll(assignedCoaches);
		return currentCoachesSet;
	}

	private Iterable<Person> additionalAttribsForStudents(
			final Iterable<Person> people) {
		if (people == null) {
			return null;
		}

		for (final Person person : people) {
			additionalAttribsForStudent(person);
		}

		return people;
	}

	private Person additionalAttribsForStudent(final Person person) {
		registrationStatusByTermService
				.applyRegistrationStatusForCurrentTerm(person);
		return person;
	}

	@Override
	public void setPersonAttributesService(
			final PersonAttributesService personAttributesService) {
		this.personAttributesService = personAttributesService;
	}
}<|MERGE_RESOLUTION|>--- conflicted
+++ resolved
@@ -481,7 +481,7 @@
 
 	@Override
 	public PagingWrapper<Person> getAllCoaches(final SortingAndPaging sAndP) {
-		return syncCoaches();
+		return syncCoachesInCurrentTransaction();
 	}
 
 	private Collection<String> getAllCoachUsernamesFromDirectory() {
@@ -502,12 +502,70 @@
 			return;
 		}
 		LOGGER.info("Scheduled coach sync starting.");
-		PagingWrapper<Person> localCoaches = syncCoaches();
+		PagingWrapper<Person> localCoaches = syncCoachesInSeparateTransactions();
 		LOGGER.info("Scheduled coach sync complete. Local coach count {}",
 				localCoaches.getResults());
 	}
 
-	private PagingWrapper<Person> syncCoaches() {
+	/**
+	 * This is primarily a workaround for tests where you need need new
+	 * external persons set up in the transactional fixture to be visible
+	 * when we go to sync them into the person table. If you don't run this
+	 * sync in the current transaction you'll end up at best (Postgres by
+	 * default or SQLServer with <code>SET ALLOW_SNAPSHOT_ISOLATION ON</code>
+	 * and <code>SET READ_COMMITTED_SNAPSHOT ON</code>) a test
+	 * failure saying it can't find the users you expected or at worst
+	 * (SQLServer in default config) a test completely locking up while
+	 * reads here block waiting for locks held by your main test transaction.
+	 *
+	 * @return
+	 */
+	private PagingWrapper<Person> syncCoachesInCurrentTransaction() {
+
+		// TODO reduce code duplication with syncCoachesInSeparateTransactions()
+		// this really is just a copy paste of the pre-SSP-470 impl.
+		final Collection<Person> coaches = Lists.newArrayList();
+
+		final Collection<String> coachUsernames = personAttributesService
+				.getCoaches();
+		for (final String coachUsername : coachUsernames) {
+
+			Person coach = null;
+
+			try {
+				coach = personFromUsername(coachUsername);
+			} catch (final ObjectNotFoundException e) {
+				LOGGER.debug("Coach {} not found", coachUsername);
+			}
+
+			// Does coach exist in local SSP.person table?
+			if (coach == null) {
+
+				// Attempt to find coach in external data
+				try {
+					final ExternalPerson externalPerson = externalPersonService
+							.getByUsername(coachUsername);
+
+					coach = new Person(); // NOPMD
+					externalPersonService.updatePersonFromExternalPerson(
+							coach, externalPerson);
+
+				} catch (final ObjectNotFoundException e) {
+					LOGGER.debug("Coach {} not found in external data",
+							coachUsername);
+				}
+			}
+
+			if (coach != null) {
+				coaches.add(coach);
+			}
+		}
+
+		return new PagingWrapper<Person>(coaches);
+
+	}
+
+	private PagingWrapper<Person> syncCoachesInSeparateTransactions() {
 		long methodStart = new Date().getTime();
 		final Collection<Person> coaches = Lists.newArrayList();
 
@@ -611,16 +669,6 @@
 		return pw;
 	}
 
-	private Collection<String> getAllCoachUsernamesFromDirectory() {
-		long pasLookupStart = new Date().getTime();
-		final Collection<String> coachUsernames = personAttributesService
-				.getCoaches();
-		long pasLookupEnd = new Date().getTime();
-		TIMING_LOGGER.info("Read {} coaches from PersonAttributesService in {} ms",
-				coachUsernames.size(), pasLookupEnd - pasLookupStart);
-		return coachUsernames;
-	}
-
 	@Override
 	public PagingWrapper<Person> getAllAssignedCoaches(SortingAndPaging sAndP) {
 		return dao.getAllAssignedCoaches(sAndP);
@@ -647,11 +695,7 @@
 	public SortedSet<CoachPersonLiteTO> getAllCurrentCoachesLite(Comparator<CoachPersonLiteTO> sortBy) {
 		final Collection<CoachPersonLiteTO> officialCoaches = getAllCoachesLite(null).getRows();
 		SortedSet<CoachPersonLiteTO> currentCoachesSet =
-<<<<<<< HEAD
-				Sets.newTreeSet(sortBy == null ? CoachPersonLiteTO.COACH_PERSON_LITE_TO_NAME_COMPARATOR : sortBy);
-=======
 				Sets.newTreeSet(sortBy == null ? CoachPersonLiteTO.COACH_PERSON_LITE_TO_NAME_AND_ID_COMPARATOR : sortBy);
->>>>>>> b6750fc5
 		currentCoachesSet.addAll(officialCoaches);
 		final Collection<CoachPersonLiteTO> assignedCoaches =
 				getAllAssignedCoachesLite(null).getRows();
