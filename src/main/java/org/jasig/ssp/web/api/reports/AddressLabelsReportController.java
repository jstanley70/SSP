package org.jasig.ssp.web.api.reports;

import java.io.ByteArrayInputStream;
import java.io.ByteArrayOutputStream;
import java.io.IOException;
import java.io.InputStream;
import java.util.ArrayList;
import java.util.Date;
import java.util.Iterator;
import java.util.List;
import java.util.Map;
import java.util.UUID;

import javax.servlet.http.HttpServletResponse;

import net.sf.jasperreports.engine.JRException;
import net.sf.jasperreports.engine.JasperExportManager;
import net.sf.jasperreports.engine.JasperFillManager;
import net.sf.jasperreports.engine.data.JRBeanArrayDataSource;

import org.jasig.ssp.model.ObjectStatus;
import org.jasig.ssp.model.Person;
import org.jasig.ssp.service.ObjectNotFoundException;
import org.jasig.ssp.service.PersonService;
import org.jasig.ssp.service.reference.ProgramStatusService;
import org.jasig.ssp.service.reference.ReferralSourceService;
import org.jasig.ssp.service.reference.SpecialServiceGroupService;
import org.jasig.ssp.transferobject.reports.AddressLabelSearchTO;
import org.jasig.ssp.util.sort.SortingAndPaging;
import org.jasig.ssp.web.api.BaseController;
import org.slf4j.Logger;
import org.slf4j.LoggerFactory;
import org.springframework.beans.factory.annotation.Autowired;
import org.springframework.stereotype.Controller;
import org.springframework.web.bind.annotation.RequestMapping;
import org.springframework.web.bind.annotation.RequestMethod;
import org.springframework.web.bind.annotation.RequestParam;
import org.springframework.web.bind.annotation.ResponseBody;

import com.google.common.collect.Maps;

/**
 * Service methods for manipulating data about people in the system.
 * <p>
 * Mapped to URI path <code>/1/person</code>
 */

// TODO: Add PreAuthorize
@Controller
@RequestMapping("/1/report/AddressLabels")
public class AddressLabelsReportController extends BaseController {

	private static final Logger LOGGER = LoggerFactory
			.getLogger(AddressLabelsReportController.class);

	@Autowired
	private transient PersonService personService;
	@Autowired
	private transient SpecialServiceGroupService ssgService;
	@Autowired
	private transient ReferralSourceService referralSourcesService;
	@Autowired
	private transient ProgramStatusService programStatusService;

	// @Autowired
	// private transient PersonTOFactory factory;

	@RequestMapping(value = "/", method = RequestMethod.GET)
	public @ResponseBody
	void getAddressLabels(
			final HttpServletResponse response,
			final @RequestParam(required = false) ObjectStatus status,

			final @RequestParam(required = false) UUID programStatus,
			final @RequestParam(required = false) List<UUID> specialServiceGroupIds,
			final @RequestParam(required = false) List<UUID> referralSourcesIds,
			final @RequestParam(required = false) List<UUID> studentTypeIds,
			final @RequestParam(required = false) Integer anticipatedStartYear,
			final @RequestParam(required = false) String anticipatedStartTerm)
			throws ObjectNotFoundException, JRException, IOException {

		final AddressLabelSearchTO searchForm = new AddressLabelSearchTO(
				programStatus, specialServiceGroupIds, referralSourcesIds,
				(anticipatedStartTerm.length() <= 0 ? null
						: anticipatedStartTerm), anticipatedStartYear,
				studentTypeIds);

		final List<Person> people = personService.peopleFromCriteria(
				searchForm, SortingAndPaging.createForSingleSort(status, null,
						null, null, null, null));

		// Get the actual names of the UUIDs for the special groups
<<<<<<< HEAD
		List<String> specialGroupsNames = new ArrayList<String>();
		if ((specialServiceGroupIds != null)
				&& (specialServiceGroupIds.size() > 0)) {
			Iterator<UUID> ssgIter = specialServiceGroupIds.iterator();
=======
		final List<String> specialGroupsNames = new ArrayList<String>();
		if (specialServiceGroupIds != null && specialServiceGroupIds.size() > 0) {
			final Iterator<UUID> ssgIter = specialServiceGroupIds.iterator();
>>>>>>> 43e2c1ec
			while (ssgIter.hasNext()) {
				specialGroupsNames
						.add(ssgService.get(ssgIter.next()).getName());
			}
		}

		// Get the actual names of the UUIDs for the referralSources
<<<<<<< HEAD
		List<String> referralSourcesNames = new ArrayList<String>();
		if ((referralSourcesIds != null) && (referralSourcesIds.size() > 0)) {
			Iterator<UUID> referralSourceIter = referralSourcesIds.iterator();
=======
		final List<String> referralSourcesNames = new ArrayList<String>();
		if (referralSourcesIds != null && referralSourcesIds.size() > 0) {
			final Iterator<UUID> referralSourceIter = referralSourcesIds
					.iterator();
>>>>>>> 43e2c1ec
			while (referralSourceIter.hasNext()) {
				referralSourcesNames.add(referralSourcesService.get(
						referralSourceIter.next()).getName());
			}
		}

		// Get the actual name of the UUID for the programStatus
		final String programStatusName = (programStatus == null ? ""
				: programStatusService.get(programStatus).getName());

		final Map<String, Object> parameters = Maps.newHashMap();
		parameters.put("ReportTitle", "Address Report");
		parameters.put("DataFile", "Person.java - Bean Array");
		parameters.put("programStatus", programStatusName);
		parameters.put("anticipatedStartYear", anticipatedStartYear);
		parameters.put("anticipatedStartTerm", anticipatedStartTerm);
		parameters.put("specialServiceGroupNames", specialGroupsNames);
		parameters.put("referralSourceNames", referralSourcesNames);
		parameters.put("studentTypeIds", studentTypeIds);
		parameters.put("reportDate", new Date());
<<<<<<< HEAD
		parameters.put("studentCount", Integer.valueOf(people.size()));
=======
		parameters.put("studentCount", people.size());
>>>>>>> 43e2c1ec

		final JRBeanArrayDataSource beanDs = new JRBeanArrayDataSource(
				people.toArray());
		final InputStream is = getClass().getResourceAsStream(
				"/reports/addressLabels.jasper");
		final ByteArrayOutputStream os = new ByteArrayOutputStream();
		JasperFillManager.fillReportToStream(is, os, parameters, beanDs);
		final InputStream decodedInput = new ByteArrayInputStream(
				os.toByteArray());
		JasperExportManager.exportReportToPdfStream(decodedInput,
				response.getOutputStream());
		response.flushBuffer();
		is.close();
		os.close();
	}

	@Override
	protected Logger getLogger() {
		return LOGGER;
	}

}<|MERGE_RESOLUTION|>--- conflicted
+++ resolved
@@ -90,16 +90,10 @@
 						null, null, null, null));
 
 		// Get the actual names of the UUIDs for the special groups
-<<<<<<< HEAD
-		List<String> specialGroupsNames = new ArrayList<String>();
+		final List<String> specialGroupsNames = new ArrayList<String>();
 		if ((specialServiceGroupIds != null)
 				&& (specialServiceGroupIds.size() > 0)) {
-			Iterator<UUID> ssgIter = specialServiceGroupIds.iterator();
-=======
-		final List<String> specialGroupsNames = new ArrayList<String>();
-		if (specialServiceGroupIds != null && specialServiceGroupIds.size() > 0) {
 			final Iterator<UUID> ssgIter = specialServiceGroupIds.iterator();
->>>>>>> 43e2c1ec
 			while (ssgIter.hasNext()) {
 				specialGroupsNames
 						.add(ssgService.get(ssgIter.next()).getName());
@@ -107,16 +101,10 @@
 		}
 
 		// Get the actual names of the UUIDs for the referralSources
-<<<<<<< HEAD
-		List<String> referralSourcesNames = new ArrayList<String>();
+		final List<String> referralSourcesNames = new ArrayList<String>();
 		if ((referralSourcesIds != null) && (referralSourcesIds.size() > 0)) {
-			Iterator<UUID> referralSourceIter = referralSourcesIds.iterator();
-=======
-		final List<String> referralSourcesNames = new ArrayList<String>();
-		if (referralSourcesIds != null && referralSourcesIds.size() > 0) {
 			final Iterator<UUID> referralSourceIter = referralSourcesIds
 					.iterator();
->>>>>>> 43e2c1ec
 			while (referralSourceIter.hasNext()) {
 				referralSourcesNames.add(referralSourcesService.get(
 						referralSourceIter.next()).getName());
@@ -137,11 +125,7 @@
 		parameters.put("referralSourceNames", referralSourcesNames);
 		parameters.put("studentTypeIds", studentTypeIds);
 		parameters.put("reportDate", new Date());
-<<<<<<< HEAD
-		parameters.put("studentCount", Integer.valueOf(people.size()));
-=======
 		parameters.put("studentCount", people.size());
->>>>>>> 43e2c1ec
 
 		final JRBeanArrayDataSource beanDs = new JRBeanArrayDataSource(
 				people.toArray());
