--- conflicted
+++ resolved
@@ -41,8 +41,6 @@
 
 	private static final long serialVersionUID = 2921442272658399L;
 
-<<<<<<< HEAD
-=======
 	/**
 	 * Compares names only. I.e. two {@link CoachPersonLiteTO}s with the same
 	 * first, last, and middle names are considered equivalent, even if they
@@ -54,7 +52,6 @@
 	 * {@link CoachPersonLiteTO}s and not inadvertently drop entries with
 	 * duplicate names.
 	 */
->>>>>>> b6750fc5
 	public static class CoachPersonLiteTONameComparator implements Comparator<CoachPersonLiteTO> {
 		@Override
 		public int compare(CoachPersonLiteTO o1, CoachPersonLiteTO o2) {
@@ -84,8 +81,6 @@
 	public static final CoachPersonLiteTONameComparator COACH_PERSON_LITE_TO_NAME_COMPARATOR =
 			new CoachPersonLiteTONameComparator();
 
-<<<<<<< HEAD
-=======
 	public static class CoachPersonLiteTONameAndIdComparator implements Comparator<CoachPersonLiteTO> {
 
 		@Override
@@ -122,7 +117,6 @@
 	public static final CoachPersonLiteTONameAndIdComparator COACH_PERSON_LITE_TO_NAME_AND_ID_COMPARATOR =
 			new CoachPersonLiteTONameAndIdComparator();
 
->>>>>>> b6750fc5
 	private UUID id;
 
 	private String firstName;
