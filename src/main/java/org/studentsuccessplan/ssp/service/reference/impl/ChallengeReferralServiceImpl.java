package org.studentsuccessplan.ssp.service.reference.impl;

import java.util.List;

import org.springframework.beans.factory.annotation.Autowired;
import org.springframework.stereotype.Service;
import org.springframework.transaction.annotation.Transactional;
import org.studentsuccessplan.ssp.dao.reference.ChallengeReferralDao;
import org.studentsuccessplan.ssp.model.Person;
import org.studentsuccessplan.ssp.model.reference.Challenge;
import org.studentsuccessplan.ssp.model.reference.ChallengeReferral;
import org.studentsuccessplan.ssp.service.SecurityService;
import org.studentsuccessplan.ssp.service.TaskService;
import org.studentsuccessplan.ssp.service.reference.ChallengeReferralService;
import org.studentsuccessplan.ssp.util.sort.PagingWrapper;
import org.studentsuccessplan.ssp.util.sort.SortingAndPaging;

@Service
@Transactional
public class ChallengeReferralServiceImpl extends
		AbstractReferenceService<ChallengeReferral>
		implements ChallengeReferralService {

	public ChallengeReferralServiceImpl() {
		super(ChallengeReferral.class);
	}

	@Autowired
	transient private ChallengeReferralDao dao;
	@Autowired
	private transient TaskService taskService;

	@Autowired
	private transient SecurityService securityService;

	@Override
<<<<<<< HEAD
	public PagingWrapper<ChallengeReferral> getAll(SortingAndPaging sAndP) {
		return dao.getAll(sAndP);
	}

	@Override
	public ChallengeReferral get(final UUID id) throws ObjectNotFoundException {
		final ChallengeReferral obj = dao.get(id);
		if (null == obj) {
			throw new ObjectNotFoundException(id, "ChallengeReferral");
		}

		return obj;
	}

	@Override
	public ChallengeReferral create(final ChallengeReferral obj) {
		return dao.save(obj);
	}

	@Override
	public ChallengeReferral save(final ChallengeReferral obj)
			throws ObjectNotFoundException {
		final ChallengeReferral current = get(obj.getId());

		current.setName(obj.getName());
		current.setDescription(obj.getDescription());
		current.setObjectStatus(obj.getObjectStatus());

		return dao.save(current);
	}

	@Override
	public void delete(final UUID id) throws ObjectNotFoundException {
		final ChallengeReferral current = get(id);

		if (null != current) {
			current.setObjectStatus(ObjectStatus.DELETED);
			save(current);
		}
	}

	@Override
=======
>>>>>>> a816ef32
	public List<ChallengeReferral> getChallengeReferralsByChallengeId(
			final Challenge challenge) {
		return dao.byChallengeId(challenge.getId());
	}

	@Override
	public List<ChallengeReferral> challengeReferralSearch(
			final Challenge challenge) {
		return dao.byChallengeIdNotOnActiveTaskList(challenge.getId(),
				securityService.currentUser().getPerson(),
				securityService.getSessionId());
	}

	@Override
	public int getChallengeReferralCountByChallengeAndQuery(
			final Challenge challenge, final String query,
			final SortingAndPaging sAndP) {

		int count = 0;

		for (ChallengeReferral challengeReferral : dao.byChallengeIdAndQuery(
				challenge.getId(), query)) {

			// Does the referral exist as an active/incomplete task?
			// Need to check both the tasks created w/in MyGPS as well as those
			// created in SSP.

			boolean isEmpty = false;

			if (securityService.isAuthenticated()) {
				final Person student = securityService.currentUser()
						.getPerson();
				isEmpty = taskService.getAllForPersonAndChallengeReferral(
						student,
						false, challengeReferral, sAndP).isEmpty();
			} else {
				isEmpty = taskService.getAllForSessionIdAndChallengeReferral(
						securityService.getSessionId(), false,
						challengeReferral, sAndP).isEmpty();
			}

			if (isEmpty) {
				count++;
			}
		}

		return count;
	}

	@Override
	public long countByChallengeIdNotOnActiveTaskList(
			final Challenge challenge,
			final Person student, final String sessionId) {
		return dao.countByChallengeIdNotOnActiveTaskList(challenge.getId(),
				student, sessionId);
	}

	@Override
	public List<ChallengeReferral> byChallengeIdNotOnActiveTaskList(
			Challenge challenge, Person student, String sessionId) {
		return dao.byChallengeIdNotOnActiveTaskList(challenge.getId(), student,
				sessionId);
	}

	@Override
	protected ChallengeReferralDao getDao() {
		return dao;
	}

	protected void setDao(ChallengeReferralDao dao) {
		this.dao = dao;
	}
}<|MERGE_RESOLUTION|>--- conflicted
+++ resolved
@@ -12,7 +12,6 @@
 import org.studentsuccessplan.ssp.service.SecurityService;
 import org.studentsuccessplan.ssp.service.TaskService;
 import org.studentsuccessplan.ssp.service.reference.ChallengeReferralService;
-import org.studentsuccessplan.ssp.util.sort.PagingWrapper;
 import org.studentsuccessplan.ssp.util.sort.SortingAndPaging;
 
 @Service
@@ -21,64 +20,20 @@
 		AbstractReferenceService<ChallengeReferral>
 		implements ChallengeReferralService {
 
-	public ChallengeReferralServiceImpl() {
-		super(ChallengeReferral.class);
-	}
-
 	@Autowired
 	transient private ChallengeReferralDao dao;
+
 	@Autowired
 	private transient TaskService taskService;
 
 	@Autowired
 	private transient SecurityService securityService;
 
-	@Override
-<<<<<<< HEAD
-	public PagingWrapper<ChallengeReferral> getAll(SortingAndPaging sAndP) {
-		return dao.getAll(sAndP);
+	public ChallengeReferralServiceImpl() {
+		super(ChallengeReferral.class);
 	}
 
 	@Override
-	public ChallengeReferral get(final UUID id) throws ObjectNotFoundException {
-		final ChallengeReferral obj = dao.get(id);
-		if (null == obj) {
-			throw new ObjectNotFoundException(id, "ChallengeReferral");
-		}
-
-		return obj;
-	}
-
-	@Override
-	public ChallengeReferral create(final ChallengeReferral obj) {
-		return dao.save(obj);
-	}
-
-	@Override
-	public ChallengeReferral save(final ChallengeReferral obj)
-			throws ObjectNotFoundException {
-		final ChallengeReferral current = get(obj.getId());
-
-		current.setName(obj.getName());
-		current.setDescription(obj.getDescription());
-		current.setObjectStatus(obj.getObjectStatus());
-
-		return dao.save(current);
-	}
-
-	@Override
-	public void delete(final UUID id) throws ObjectNotFoundException {
-		final ChallengeReferral current = get(id);
-
-		if (null != current) {
-			current.setObjectStatus(ObjectStatus.DELETED);
-			save(current);
-		}
-	}
-
-	@Override
-=======
->>>>>>> a816ef32
 	public List<ChallengeReferral> getChallengeReferralsByChallengeId(
 			final Challenge challenge) {
 		return dao.byChallengeId(challenge.getId());
