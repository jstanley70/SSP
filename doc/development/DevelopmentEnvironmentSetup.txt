--- conflicted
+++ resolved
@@ -36,11 +36,7 @@
 	- JAVA_HOME=C:\Program Files\Java\jdk1.6.0_31
 	- MAVEN_HOME=C:\java\bin\apache-maven-3.0.3
 	- SSP_TESTCONFIGDIR=C:\java\projects\ssp\src\test\resources\
-<<<<<<< HEAD
-		This will point to wherever your projects directory 
-=======
 		This will point to wherever your projects directory and Git checkouts
->>>>>>> e6007784
 		were placed. You may need to alter the "C:\java\projects\ssp" part, but
 		the "src\test\resources\" is relative to the root of the project.
 		Make sure to include the trailing directory separator!
@@ -62,16 +58,11 @@
 			- Groovy Eclipse
 		- Click the Install button in the lower right. Accept any dialog boxes
 			that are shown.
-<<<<<<< HEAD
 	- Checkout the project with git.
 		- https://github.com/russlittle/SSP-Open-Source-Project
 	- Import project into Eclipse
 	- (Don't forget to update the SSP_TESTCONFIGDIR environment variable if the
-		path you chose for the project checkout from git differs from what you
-=======
-	- (Don't forget to update the SSP_TESTCONFIGDIR environment variable if the
 		path you chose for the project checkout from Git differs from what you
->>>>>>> e6007784
 		set it to before.)
 10. Setup local configuration files
 	- Symbolically link to, or copy (and manually watch for changes), the files
@@ -97,11 +88,7 @@
 			/externalLibs/msSQL-JDBC_toMaven.sh script file.
 			On a Windows system you can open that script file in a text editor
 			to read the instructions.
-<<<<<<< HEAD
-	- To view/edit some of the documentation in the project /doc directory, install
-=======
 	- To view/edit some of the documentation in the source /doc directory, install
->>>>>>> e6007784
 		the following applications:
 		- ObjectAid: http://www.objectaid.com/installation
 		- FreeMind
