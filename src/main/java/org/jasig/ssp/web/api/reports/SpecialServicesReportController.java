package org.jasig.ssp.web.api.reports;

import java.io.ByteArrayInputStream;
import java.io.ByteArrayOutputStream;
import java.io.IOException;
import java.io.InputStream;
import java.util.List;
import java.util.Map;
import java.util.UUID;

import javax.servlet.http.HttpServletResponse;

import net.sf.jasperreports.engine.JRException;
import net.sf.jasperreports.engine.JasperExportManager;
import net.sf.jasperreports.engine.JasperFillManager;
import net.sf.jasperreports.engine.data.JRBeanArrayDataSource;

import org.jasig.ssp.factory.PersonTOFactory;
import org.jasig.ssp.model.ObjectStatus;
import org.jasig.ssp.model.Person;
import org.jasig.ssp.service.ObjectNotFoundException;
import org.jasig.ssp.service.PersonService;
import org.jasig.ssp.util.sort.SortingAndPaging;
import org.jasig.ssp.web.api.BaseController;
import org.slf4j.Logger;
import org.slf4j.LoggerFactory;
import org.springframework.beans.factory.annotation.Autowired;
import org.springframework.stereotype.Controller;
import org.springframework.web.bind.annotation.RequestMapping;
import org.springframework.web.bind.annotation.RequestMethod;
import org.springframework.web.bind.annotation.RequestParam;
import org.springframework.web.bind.annotation.ResponseBody;

import com.google.common.collect.Maps;

/**
 * Service methods for manipulating data about people in the system.
 * <p>
 * Mapped to URI path <code>/1/person</code>
 */

// TODO: Add PreAuthorize
@Controller
@RequestMapping("/1/report/SpecialServices")
public class SpecialServicesReportController extends BaseController {

	private static final Logger LOGGER = LoggerFactory
			.getLogger(SpecialServicesReportController.class);

	@Autowired
	private transient PersonService service;

	@Autowired
	private transient PersonTOFactory factory;

	@RequestMapping(value = "/", method = RequestMethod.GET)
	public @ResponseBody
	void getSpecialServices(
			final HttpServletResponse response,
			final @RequestParam(required = false) ObjectStatus status,
			final @RequestParam(required = false) List<UUID> specialServiceGroupIDs,
			final @RequestParam(required = false) Integer start,
			final @RequestParam(required = false) Integer limit,
			final @RequestParam(required = false) String sort,
			final @RequestParam(required = false) String sortDirection)
			throws ObjectNotFoundException, JRException, IOException {

		// List<String> specialServiceGroupIDs;

		final List<Person> people = service.peopleFromSpecialServiceGroups(
				specialServiceGroupIDs,// addressLabelSearchTO,
				SortingAndPaging
						.createForSingleSort(status, start, limit, sort,
								sortDirection,
								null));

		// LOGGER.debug("Student TypeID: " +
		// addressLabelSearchTO.getStudentTypeId());

		final Map<String, Object> parameters = Maps.newHashMap();
		parameters.put("ReportTitle", "Special Service Groups Report");
		parameters.put("DataFile", "Person.java - Bean Array");
		

<<<<<<< HEAD
		//i'm sure there is a better way to do this, under some time constraints here, i'm just going to brute force it
		
		//for()
		
		JRBeanArrayDataSource beanDs = new JRBeanArrayDataSource(
=======
		final JRBeanArrayDataSource beanDs = new JRBeanArrayDataSource(
>>>>>>> 22e5d673
				people.toArray());
		final InputStream is = getClass().getResourceAsStream(
				"/reports/specialServiceGroups.jasper");
		final ByteArrayOutputStream os = new ByteArrayOutputStream();
		JasperFillManager.fillReportToStream(is, os, parameters, beanDs);
		final InputStream decodedInput = new ByteArrayInputStream(
				os.toByteArray());
		JasperExportManager.exportReportToPdfStream(decodedInput,
				response.getOutputStream());
		response.flushBuffer();
		is.close();
		os.close();
	}

	@Override
	protected Logger getLogger() {
		return LOGGER;
	}
<<<<<<< HEAD
}


=======
}
>>>>>>> 22e5d673
<|MERGE_RESOLUTION|>--- conflicted
+++ resolved
@@ -4,6 +4,7 @@
 import java.io.ByteArrayOutputStream;
 import java.io.IOException;
 import java.io.InputStream;
+import java.util.HashMap;
 import java.util.List;
 import java.util.Map;
 import java.util.UUID;
@@ -80,17 +81,8 @@
 		final Map<String, Object> parameters = Maps.newHashMap();
 		parameters.put("ReportTitle", "Special Service Groups Report");
 		parameters.put("DataFile", "Person.java - Bean Array");
-		
 
-<<<<<<< HEAD
-		//i'm sure there is a better way to do this, under some time constraints here, i'm just going to brute force it
-		
-		//for()
-		
-		JRBeanArrayDataSource beanDs = new JRBeanArrayDataSource(
-=======
 		final JRBeanArrayDataSource beanDs = new JRBeanArrayDataSource(
->>>>>>> 22e5d673
 				people.toArray());
 		final InputStream is = getClass().getResourceAsStream(
 				"/reports/specialServiceGroups.jasper");
@@ -109,10 +101,5 @@
 	protected Logger getLogger() {
 		return LOGGER;
 	}
-<<<<<<< HEAD
-}
 
-
-=======
-}
->>>>>>> 22e5d673
+}