package org.studentsuccessplan.ssp.service.reference.impl;

import static org.easymock.EasyMock.createMock;
import static org.easymock.EasyMock.expect;
import static org.easymock.EasyMock.isA;
import static org.easymock.EasyMock.replay;
import static org.easymock.EasyMock.verify;
import static org.junit.Assert.assertFalse;
import static org.junit.Assert.assertNotNull;
import static org.junit.Assert.assertTrue;

import java.util.ArrayList;
import java.util.List;
import java.util.UUID;

import org.junit.Before;
import org.junit.Test;
import org.studentsuccessplan.ssp.dao.reference.CategoryDao;
import org.studentsuccessplan.ssp.model.ObjectStatus;
import org.studentsuccessplan.ssp.model.reference.Category;
import org.studentsuccessplan.ssp.service.ObjectNotFoundException;
import org.studentsuccessplan.ssp.util.sort.PagingWrapper;
import org.studentsuccessplan.ssp.util.sort.SortingAndPaging;

public class CategoryServiceTest {

	private CategoryServiceImpl service;
	private CategoryDao dao;

	@Before
	public void setup() {
		service = new CategoryServiceImpl();
		dao = createMock(CategoryDao.class);

		service.setDao(dao);
	}

	@Test
	public void testGetAll() {
		List<Category> daoAll = new ArrayList<Category>();
		daoAll.add(new Category());

		expect(dao.getAll(isA(SortingAndPaging.class))).andReturn(
				new PagingWrapper<Category>(daoAll));

		replay(dao);

<<<<<<< HEAD
		final List<Category> all = (List<Category>) service.getAll(
				new SortingAndPaging(ObjectStatus.ACTIVE)).getRows();
		assertTrue(!all.isEmpty());
=======
		List<Category> all = service.getAll(new SortingAndPaging(
				ObjectStatus.ACTIVE));
		assertTrue(all.size() > 0);
>>>>>>> a816ef32
		verify(dao);
	}

	@Test
	public void testGet() throws ObjectNotFoundException {
		UUID id = UUID.randomUUID();
		Category daoOne = new Category(id);

		expect(dao.get(id)).andReturn(daoOne);

		replay(dao);

		assertNotNull(service.get(id));
		verify(dao);
	}

	@Test
	public void testSave() throws ObjectNotFoundException {
		UUID id = UUID.randomUUID();
		Category daoOne = new Category(id);

		expect(dao.save(daoOne)).andReturn(daoOne);

		replay(dao);

		assertNotNull(service.save(daoOne));
		verify(dao);
	}

	@Test
	public void testDelete() throws ObjectNotFoundException {
		UUID id = UUID.randomUUID();
		Category daoOne = new Category(id);

		expect(dao.get(id)).andReturn(daoOne);
		expect(dao.save(daoOne)).andReturn(daoOne);
		expect(dao.get(id)).andReturn(null);

		replay(dao);

		service.delete(id);

		boolean found = true;
		try {
			service.get(id);
		} catch (ObjectNotFoundException e) {
			found = false;
		}

		assertFalse(found);
		verify(dao);
	}

}<|MERGE_RESOLUTION|>--- conflicted
+++ resolved
@@ -45,15 +45,9 @@
 
 		replay(dao);
 
-<<<<<<< HEAD
 		final List<Category> all = (List<Category>) service.getAll(
 				new SortingAndPaging(ObjectStatus.ACTIVE)).getRows();
-		assertTrue(!all.isEmpty());
-=======
-		List<Category> all = service.getAll(new SortingAndPaging(
-				ObjectStatus.ACTIVE));
 		assertTrue(all.size() > 0);
->>>>>>> a816ef32
 		verify(dao);
 	}
 
